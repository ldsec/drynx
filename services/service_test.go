--- conflicted
+++ resolved
@@ -2,31 +2,23 @@
 
 import (
 	"fmt"
-<<<<<<< HEAD
+	"github.com/lca1/drynx/lib"
+	"github.com/lca1/drynx/lib/encoding"
 	"github.com/lca1/drynx/lib/range"
-=======
-	"go.dedis.ch/cothority/v3"
->>>>>>> a6983e0c
-
-	"github.com/lca1/drynx/lib/encoding"
+	"github.com/lca1/drynx/services"
 	"github.com/lca1/unlynx/lib"
+	"github.com/stretchr/testify/assert"
+	"go.dedis.ch/cothority/v3/skipchain"
 	"go.dedis.ch/kyber/v3"
 	"go.dedis.ch/onet/v3"
 	"go.dedis.ch/onet/v3/log"
 	"go.dedis.ch/onet/v3/network"
 	"gopkg.in/satori/go.uuid.v1"
-
 	"math"
 	"os"
 	"strconv"
 	"sync"
 	"testing"
-
-	"github.com/lca1/drynx/lib"
-	"github.com/stretchr/testify/assert"
-	"go.dedis.ch/cothority/v3/skipchain"
-
-	"github.com/lca1/drynx/services"
 )
 
 func generateNodes(local *onet.LocalTest, nbrServers int, nbrDPs int, nbrVNs int) (*onet.Roster, *onet.Roster, *onet.Roster) {
@@ -71,12 +63,7 @@
 //______________________________________________________________________________________________________________________
 /// Test service Drynx for all operations
 func TestServiceDrynx(t *testing.T) {
-<<<<<<< HEAD
 	log.SetDebugVisible(2)
-=======
-	t.Skip("not this one")
-	log.SetDebugVisible(1)
->>>>>>> a6983e0c
 
 	//------SET PARAMS--------
 
@@ -109,7 +96,7 @@
 		thresholdEntityProofsVerif = []float64{0.0, 0.0, 0.0, 0.0, 0.0}
 	}
 
-	local := onet.NewLocalTest(cothority.Suite)
+	local := onet.NewLocalTest(libunlynx.SuiTe)
 	elServers, elDPs, elVNs := generateNodes(local, nbrServers, nbrDPs, nbrVNs)
 
 	if proofs == 0 {
@@ -298,13 +285,8 @@
 
 	}
 
-<<<<<<< HEAD
 	if proofs != 0 && elVNs != nil {
-		clientSkip := NewDrynxClient(elVNs.List[0], "test-skip")
-=======
-	if proofs != 0 {
 		clientSkip := services.NewDrynxClient(elVNs.List[0], "test-skip")
->>>>>>> a6983e0c
 		for _, wg := range wgProofs {
 			libunlynx.EndParallelize(wg)
 		}
@@ -363,7 +345,6 @@
 }
 
 func TestServiceDrynxLogisticRegressionForSPECTF(t *testing.T) {
-	t.Skip("not this one")
 	os.Remove("pre_compute_multiplications.gob")
 	log.SetDebugVisible(2)
 
@@ -446,7 +427,7 @@
 		thresholdEntityProofsVerif = []float64{0.0, 0.0, 0.0, 0.0, 0.0}
 	}
 
-	local := onet.NewLocalTest(cothority.Suite)
+	local := onet.NewLocalTest(libunlynx.SuiTe)
 	elServers, elDPs, elVNs := generateNodes(local, nbrServers, nbrDPs, nbrVNs)
 
 	if proofs == 0 {
@@ -664,13 +645,8 @@
 	log.Lvl1("ICI")
 	//encoding.PrintForLatex(meanAccuracy, meanPrecision, meanRecall, meanFscore, meanAUC)
 
-<<<<<<< HEAD
 	if proofs != 0 && elVNs != nil {
-		clientSkip := NewDrynxClient(elVNs.List[0], "test-skip")
-=======
-	if proofs != 0 {
 		clientSkip := services.NewDrynxClient(elVNs.List[0], "test-skip")
->>>>>>> a6983e0c
 		for _, wg := range wgProofs {
 			libunlynx.EndParallelize(wg)
 		}
@@ -733,9 +709,9 @@
 	os.Remove("pre_compute_multiplications.gob")
 
 	// these nodes act as both servers and data providers
-	local := onet.NewLocalTest(cothority.Suite)
-	local1 := onet.NewLocalTest(cothority.Suite)
-	local2 := onet.NewLocalTest(cothority.Suite)
+	local := onet.NewLocalTest(libunlynx.SuiTe)
+	local1 := onet.NewLocalTest(libunlynx.SuiTe)
+	local2 := onet.NewLocalTest(libunlynx.SuiTe)
 
 	// create servers and data providers
 	_, el, _ := local.GenTree(10, true)
@@ -1053,7 +1029,7 @@
 }
 
 func TestServiceDrynxLogisticRegressionV2(t *testing.T) {
-	//t.Skip("NOP")
+	t.Skip("NOP")
 	os.Remove("pre_compute_multiplications.gob")
 	log.SetDebugVisible(2)
 
@@ -1138,14 +1114,14 @@
 	filePathTraining := "../data/" + dataset + "_dataset_training.txt"
 	filePathTesting := "../data/" + dataset + "_dataset_testing.txt"
 
-	XTrain, _ := encoding.LoadData(dataset, filePathTraining)
-	XTest, yTest := encoding.LoadData(dataset, filePathTesting)
+	XTrain, _ := libdrynxencoding.LoadData(dataset, filePathTraining)
+	XTest, yTest := libdrynxencoding.LoadData(dataset, filePathTesting)
 
 	var means = make([]float64, 0)
 	var standardDeviations = make([]float64, 0)
 	if standardisationMode == 0 || standardisationMode == 1 {
-		means = encoding.ComputeMeans(XTrain)
-		standardDeviations = encoding.ComputeStandardDeviations(XTrain)
+		means = libdrynxencoding.ComputeMeans(XTrain)
+		standardDeviations = libdrynxencoding.ComputeStandardDeviations(XTrain)
 	} else {
 		means = nil
 		standardDeviations = nil
@@ -1178,7 +1154,7 @@
 		thresholdEntityProofsVerif = []float64{0.0, 0.0, 0.0, 0.0}
 	}
 
-	local := onet.NewLocalTest(cothority.Suite)
+	local := onet.NewLocalTest(libunlynx.SuiTe)
 	elServers, elDPs, elVNs := generateNodes(local, nbrServers, nbrDPs, nbrVNs)
 
 	if proofs == 0 {
@@ -1269,9 +1245,9 @@
 				temp := make([]libdrynx.PublishSignatureBytes, len(ranges))
 				for j := 0; j < len(ranges); j++ {
 					if cuttingFactor != 0 {
-						temp[j] = libdrynx.InitRangeProofSignatureDeterministic((*ranges[j])[0])
+						temp[j] = libdrynxrange.InitRangeProofSignatureDeterministic((*ranges[j])[0])
 					} else {
-						temp[j] = libdrynx.InitRangeProofSignature((*ranges[j])[0]) // u is the first elem
+						temp[j] = libdrynxrange.InitRangeProofSignature((*ranges[j])[0]) // u is the first elem
 					}
 				}
 				ps[i] = &temp
