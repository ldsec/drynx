package services_test

import (
	"fmt"
	"github.com/ldsec/drynx/lib"
	"github.com/ldsec/drynx/lib/encoding"
	"github.com/ldsec/drynx/lib/range"
	"github.com/ldsec/drynx/services"
	"github.com/ldsec/unlynx/lib"
	"github.com/stretchr/testify/assert"
	"go.dedis.ch/cothority/v3/skipchain"
	"go.dedis.ch/kyber/v3"
	"go.dedis.ch/onet/v3"
	"go.dedis.ch/onet/v3/log"
	"go.dedis.ch/onet/v3/network"
	"gopkg.in/satori/go.uuid.v1"
	"math"
	"os"
	"strconv"
	"sync"
	"testing"
)

func generateNodes(local *onet.LocalTest, nbrServers int, nbrDPs int, nbrVNs int) (*onet.Roster, *onet.Roster, *onet.Roster) {
	_, elTotal, _ := local.GenTree(nbrServers+nbrDPs+nbrVNs, true)

	// create servers and data providers
	elServers := elTotal.List[:nbrServers]
	//data providers
	elDPs := elTotal.List[nbrServers : nbrServers+nbrDPs]
	//VNs
	elVNs := elTotal.List[nbrServers+nbrDPs : nbrServers+nbrDPs+nbrVNs]

	rosterServers := onet.NewRoster(elServers)
	rosterDPs := onet.NewRoster(elDPs)
	rosterVNs := onet.NewRoster(elVNs)

	return rosterServers, rosterDPs, rosterVNs
}

// how to repartition the DPs: each server as a list of data providers
func repartitionDPs(elServers *onet.Roster, elDPs *onet.Roster, dpRepartition []int64) map[string]*[]network.ServerIdentity {
	if len(dpRepartition) > len(elServers.List) {
		log.Fatal("Cannot assign the DPs to", len(dpRepartition), "servers (", len(elServers.List), ")")
	}

	dpToServers := make(map[string]*[]network.ServerIdentity, 0)
	count := 0
	for i, v := range elServers.List {
		index := v.String()
		value := make([]network.ServerIdentity, dpRepartition[i])
		dpToServers[index] = &value
		for j := range *dpToServers[index] {
			val := elDPs.List[count]
			count = count + 1
			(*dpToServers[index])[j] = *val
		}
	}

	return dpToServers
}

//______________________________________________________________________________________________________________________
/// Test service Drynx for all operations
func TestServiceDrynx(t *testing.T) {
	log.SetDebugVisible(2)

	//------SET PARAMS--------

	proofs := 1 // 0 is not proof, 1 is proofs
	rangeProofs := true
	obfuscation := false

	diffPri := false
	nbrRows := int64(1)
	nbrServers := 3
	nbrDPs := 5
	nbrVNs := 3
	repartition := []int64{2, 1, 2} //repartition: server1: 1 DPs, server2: 1 DPs, server3: 1 DPs

	//simulation
	cuttingFactor := 0

	//operationList := []string{"sum", "frequencyCount", "mean", "variance", "cosim", "frequencyCount", "bool_AND", "bool_OR", "min", "max", "lin_reg", "union", "inter"}
	operationList := []string{"sum", "frequencyCount"}
	thresholdEntityProofsVerif := []float64{1.0, 1.0, 1.0, 1.0, 1.0} // 1: threshold general, 2: threshold aggregation, 3: threshold range, 4: obfuscation, 5: threshold key switch
	//------------------------

	if proofs == 1 {
		if obfuscation {
			thresholdEntityProofsVerif = []float64{1.0, 1.0, 1.0, 1.0, 1.0}
		} else {
			thresholdEntityProofsVerif = []float64{1.0, 1.0, 1.0, 0.0, 1.0}
		}
	} else {
		thresholdEntityProofsVerif = []float64{0.0, 0.0, 0.0, 0.0, 0.0}
	}

	local := onet.NewLocalTest(libunlynx.SuiTe)
	elServers, elDPs, elVNs := generateNodes(local, nbrServers, nbrDPs, nbrVNs)

	if proofs == 0 {
		elVNs = nil
	}
	defer local.CloseAll()

	dpToServers := repartitionDPs(elServers, elDPs, repartition)

	// Create a client (querier) for the service)
	client := services.NewDrynxClient(elServers.List[0], "test-Drynx")

	var wgProofs []*sync.WaitGroup
	var listBlocks []*skipchain.SkipBlock
	if proofs != 0 {
		wgProofs = make([]*sync.WaitGroup, len(operationList))
		listBlocks = make([]*skipchain.SkipBlock, len(operationList))
	}

	for i, op := range operationList {

		// data providers data generation
		minGenerateData := 3
		maxGenerateData := 4
		dimensions := 5
		operation := libdrynx.ChooseOperation(op, minGenerateData, maxGenerateData, dimensions, cuttingFactor)

		// define the number of groups for groupBy (1 per default)
		dpData := libdrynx.QueryDPDataGen{GroupByValues: []int64{1}, GenerateRows: nbrRows, GenerateDataMin: int64(minGenerateData), GenerateDataMax: int64(maxGenerateData)}

		// define the ranges for the input validation (1 range per data provider output)
		var u, l int64
		if proofs == 0 {
			rangeProofs = false
		} else {
			if op == "bool_AND" || op == "bool_OR" || op == "min" || op == "max" || op == "union" || op == "inter" {
				if obfuscation {
					rangeProofs = true
					u = int64(2)
					l = int64(1)
				} else {
					rangeProofs = true
					u = int64(0)
					l = int64(0)
				}

			} else {
				obfuscation = false

				if rangeProofs {
					u = int64(16)
					l = int64(16)
				} else {
					rangeProofs = true
					u = int64(0)
					l = int64(0)
				}
			}
		}

		ranges := make([]*[]int64, operation.NbrOutput)

		if rangeProofs {
			for i := range ranges {
				ranges[i] = &[]int64{u, l}
			}
		} else {
			ranges = nil
		}

		// choose if differential privacy or not, no diffP by default
		// choosing the limit is done by drawing the curve (e.g. wolframalpha)
		diffP := libdrynx.QueryDiffP{}
		if diffPri {
			diffP = libdrynx.QueryDiffP{LapMean: 0, LapScale: 15.0, NoiseListSize: 1000, Limit: 65, Scale: 1}
		} else {
			diffP = libdrynx.QueryDiffP{LapMean: 0.0, LapScale: 0.0, NoiseListSize: 0, Quanta: 0.0, Scale: 0}
		}

		// DPs signatures for Input Range Validation
		ps := make([]*[]libdrynx.PublishSignatureBytes, len(elServers.List))
		//var modulo int
		//if cuttingFactor != 0 {
		//	modulo = operation.NbrOutput / cuttingFactor
		//}
		if ranges != nil && u != int64(0) && l != int64(0) {
			for i := range elServers.List {
				temp := make([]libdrynx.PublishSignatureBytes, len(ranges))
				for j := 0; j < len(ranges); j++ {
					if cuttingFactor != 0 {
						temp[j] = libdrynxrange.InitRangeProofSignatureDeterministic((*ranges[j])[0])
					} else {
						temp[j] = libdrynxrange.InitRangeProofSignature((*ranges[j])[0]) // u is the first elem
					}
				}
				ps[i] = &temp
			}
		} else {
			ps = nil
		}

		// QUERY RECAP
		log.Lvl1("\n")
		log.Lvl1("#----- QUERY -----#")
		log.Lvl1("Service Drynx Test with suite:", libunlynx.SuiTe.String(), "and query:")
		log.Lvl1("SELECT ", operation, " ... FROM DP1, ..., DP", len(elDPs.List), " WHERE ... GROUP BY ", dpData.GroupByValues)
		if ranges == nil || (u == int64(0) && l == int64(0)) {
			log.Lvl1("No input range validation")
		} else {
			log.Lvl1("with input range validation (", len(ps), " x ", len(*ps[0]), ")")
		}
		if libdrynx.AddDiffP(diffP) {
			log.Lvl1(" with differential privacy with epsilon=", diffP.LapMean, " and delta=", diffP.LapScale)
		} else {
			log.Lvl1(" no differential privacy")
		}
		log.Lvl1("#-----------------#\n")
		//-----------

		idToPublic := make(map[string]kyber.Point)
		for _, v := range elServers.List {
			idToPublic[v.String()] = v.ServicePublic(services.ServiceName)
		}
		for _, v := range elDPs.List {
			idToPublic[v.String()] = v.ServicePublic(services.ServiceName)
		}

		if proofs != 0 && elVNs != nil {
			for _, v := range elVNs.List {
				idToPublic[v.String()] = v.ServicePublic(services.ServiceName)
			}
		}

		// query generation

		surveyID := "query-" + op

		sq := client.GenerateSurveyQuery(elServers, elVNs, dpToServers, idToPublic, surveyID, operation, ranges, ps, proofs, obfuscation, thresholdEntityProofsVerif, diffP, dpData, cuttingFactor)
		if !libdrynx.CheckParameters(sq, diffPri) {
			log.Fatal("Oups!")
		}

		var wg *sync.WaitGroup
		if proofs != 0 && elVNs != nil {
			// send query to the skipchain and 'wait' for all proofs' verification to be done
			clientSkip := services.NewDrynxClient(elVNs.List[0], "test-skip-"+op)

			wg = libunlynx.StartParallelize(1)
			go func(elVNs *onet.Roster) {
				defer wg.Done()

				err := clientSkip.SendSurveyQueryToVNs(elVNs, &sq)
				if err != nil {
					log.Fatal("Error sending query to VNs:", err)
				}
			}(elVNs)
			libunlynx.EndParallelize(wg)

			wgProofs[i] = libunlynx.StartParallelize(1)
			go func(index int, si *network.ServerIdentity) {
				defer wgProofs[index].Done()

				sb, err := clientSkip.SendEndVerification(si, surveyID)
				if err != nil {
					log.Fatal("Error starting the 'waiting' threads:", err)
				}
				listBlocks[index] = sb
			}(i, elVNs.List[0])
		}

		// send query and receive results
		grp, aggr, err := client.SendSurveyQuery(sq)

		if err != nil {
			t.Fatal("'Drynx' service did not start.", err)
		}

		// Result printing
		if len(*grp) != 0 && len(*grp) != len(*aggr) {
			t.Fatal("Results format problem")
		} else {
			for i, v := range *aggr {
				log.Lvl1((*grp)[i], ": ", v)
			}
		}

	}

	if proofs != 0 && elVNs != nil {
		clientSkip := services.NewDrynxClient(elVNs.List[0], "test-skip")
		for _, wg := range wgProofs {
			libunlynx.EndParallelize(wg)
		}

		// check genesis block
		if len(listBlocks) > 2 {
			sb, err := clientSkip.SendGetGenesis(elVNs.List[0])
			if err != nil {
				t.Fatal("Something wrong when fetching genesis block")
			}
			assert.Equal(t, sb.Data, listBlocks[0].Data)

			sb, err = clientSkip.SendGetLatestBlock(elVNs, listBlocks[0])
			if err != nil {
				t.Fatal("Something wrong when fetching the last block")
			}

			sbRepeat, err := clientSkip.SendGetLatestBlock(elVNs, listBlocks[2])
			if err != nil {
				t.Fatal("Something wrong when fetching the last block")
			}

			assert.Equal(t, sb.Data, sbRepeat.Data)
		}

		queryMean := false
		for i, op := range operationList {
			if op == "mean" && i == 1 {
				queryMean = true
			}
		}

		// only check the blocks when testing all the operation (mean operation must be executed in 2nd place
		if queryMean {
			// check getting one random block
			sb, err := clientSkip.SendGetBlock(elVNs, "query-mean")
			if err != nil {
				t.Fatal("Something wrong when fetching the 'query-mean' block:", err)
			}
			assert.Equal(t, sb.Data, listBlocks[1].Data)

			res, err := clientSkip.SendGetProofs(elVNs.List[0], "query-mean")
			if err != nil {
				t.Fatal("Something wrong when fetching the 'query-mean' form the DB", err)
			}

			// just check if map is not empty
			assert.NotEmpty(t, res)
		}

		// close DB
		if err := clientSkip.SendCloseDB(elVNs, &libdrynx.CloseDB{Close: 1}); err != nil {
			t.Fatal("Error closing the DB:", err)
		}
	}
}

func TestServiceDrynxLogisticRegressionForSPECTF(t *testing.T) {
<<<<<<< HEAD
=======
	//t.Skip("not this one")
>>>>>>> 5c3acfd2
	os.Remove("pre_compute_multiplications.gob")
	log.SetDebugVisible(2)

	//------SET PARAMS--------

	proofs := 0 // 0 is not proof, 1 is proofs, 2 is optimized proofs
	rangeProofs := false
	obfuscation := false

	diffPri := false

	nbrRows := int64(1)
	nbrServers := 3
	nbrDPs := 3
	nbrVNs := 3
	repartition := []int64{1, 1, 1} //repartition: server1: 1 DPs, server2: 1 DPs, server3: 1 DPs

	//simulation
	cuttingFactor := 0

	// ---- simulation parameters -----
	numberTrials := 1
	// 0: train together, test together
	// 1: train together, test separate
	// 2: train separate, test separate
	standardisationMode := 0
	scale := 1e0

	// ---- SPECTF dataset parameters ----
	lrParameters := libdrynx.LogisticRegressionParameters{K: 2, PrecisionApproxCoefficients: scale, Lambda: 1.0, Step: 0.012, MaxIterations: 450,
		InitialWeights: []float64{
			0.921455, -0.377080, -0.313317, 0.796285, 0.992807, -0.650099, 0.865773, 0.484040, 0.021763, 0.809766,
			0.222401, 0.309993, 0.375320, 0.674654, -0.961690, -0.950472, -0.753475, -0.353844, 0.717381, -0.319103,
			-0.664294, -0.573008, -0.401116, 0.216010, -0.810675, 0.961971, -0.412459, -0.507446, 0.585540, -0.273261,
			0.899775, -0.611130, -0.223748, 0.008219, -0.758307, 0.907636, -0.547704, -0.464145, 0.677729, 0.426712,
			-0.862759, 0.090766, -0.421597, -0.429986, 0.410418}}

	//load the data
	filePathTraining := "../data/SPECTF_heart_dataset_training.txt"
	filePathTesting := "../data/SPECTF_heart_dataset_testing.txt"

	XTrain, _ := libdrynxencoding.LoadData("SPECTF", filePathTraining)
	XTest, yTest := libdrynxencoding.LoadData("SPECTF", filePathTesting)

	var means = make([]float64, 0)
	var standardDeviations = make([]float64, 0)
	if standardisationMode == 0 || standardisationMode == 1 {
		means = libdrynxencoding.ComputeMeans(XTrain)
		standardDeviations = libdrynxencoding.ComputeStandardDeviations(XTrain)
	} else {
		means = nil
		standardDeviations = nil
	}

	lrParameters.DatasetName = "SPECTF"
	lrParameters.FilePath = filePathTraining
	lrParameters.NbrRecords = int64(len(XTrain))
	lrParameters.NbrFeatures = int64(len(XTrain[0]))
	lrParameters.Means = means
	lrParameters.StandardDeviations = standardDeviations

	meanAccuracy := 0.0
	meanPrecision := 0.0
	meanRecall := 0.0
	meanFscore := 0.0
	meanAUC := 0.0

	operationList := []string{"logistic regression"}

	thresholdEntityProofsVerif := []float64{1.0, 1.0, 1.0, 1.0, 1.0} // 1: threshold general, 2: threshold aggregation, 3: threshold range, 4: obfuscation, 5: threshold key switch
	//------------------------

	if proofs == 1 {
		if obfuscation {
			thresholdEntityProofsVerif = []float64{1.0, 1.0, 1.0, 1.0, 1.0}
		} else {
			thresholdEntityProofsVerif = []float64{1.0, 1.0, 1.0, 0.0, 1.0}
		}
	} else {
		thresholdEntityProofsVerif = []float64{0.0, 0.0, 0.0, 0.0, 0.0}
	}

	local := onet.NewLocalTest(libunlynx.SuiTe)
	elServers, elDPs, elVNs := generateNodes(local, nbrServers, nbrDPs, nbrVNs)

	if proofs == 0 {
		elVNs = nil
	}
	defer local.CloseAll()

	dpToServers := repartitionDPs(elServers, elDPs, repartition)

	// Create a client (querier) for the service)
	client := services.NewDrynxClient(elServers.List[0], "test-Drynx")

	var wgProofs []*sync.WaitGroup
	var listBlocks []*skipchain.SkipBlock
	if proofs != 0 {
		wgProofs = make([]*sync.WaitGroup, len(operationList))
		listBlocks = make([]*skipchain.SkipBlock, len(operationList))
	}

	for i, op := range operationList {

		// data providers data generation
		minGenerateData := 3
		maxGenerateData := 4
		dimensions := 5
		operation := libdrynx.ChooseOperation(op, minGenerateData, maxGenerateData, dimensions, cuttingFactor)
		operation.LRParameters = lrParameters
		// define the number of groups for groupBy (1 per default)
		dpData := libdrynx.QueryDPDataGen{GroupByValues: []int64{1}, GenerateRows: nbrRows, GenerateDataMin: int64(minGenerateData), GenerateDataMax: int64(maxGenerateData)}

		// define the ranges for the input validation (1 range per data provider output)
		var u, l int64
		if proofs == 0 {
			rangeProofs = false
		} else {
			if op == "bool_AND" || op == "bool_OR" || op == "min" || op == "max" || op == "union" || op == "inter" {
				if obfuscation {
					rangeProofs = true
					u = int64(2)
					l = int64(1)
				} else {
					rangeProofs = true
					u = int64(0)
					l = int64(0)
				}

			} else {
				obfuscation = false

				if rangeProofs {
					u = int64(16)
					l = int64(16)
				} else {
					rangeProofs = true
					u = int64(0)
					l = int64(0)
				}
			}
		}

		ranges := make([]*[]int64, operation.NbrOutput)

		if rangeProofs {
			for i := range ranges {
				ranges[i] = &[]int64{u, l}
			}
		} else {
			ranges = nil
		}

		// choose if differential privacy or not, no diffP by default
		// choosing the limit is done by drawing the curve (e.g. wolframalpha)
		diffP := libdrynx.QueryDiffP{}
		if diffPri {
			diffP = libdrynx.QueryDiffP{LapMean: 0, LapScale: 15.0, NoiseListSize: 1000, Limit: 65, Scale: 1}
		} else {
			diffP = libdrynx.QueryDiffP{LapMean: 0.0, LapScale: 0.0, NoiseListSize: 0, Quanta: 0.0, Scale: 0}
		}

		// DPs signatures for Input Range Validation
		ps := make([]*[]libdrynx.PublishSignatureBytes, len(elServers.List))
		//var modulo int
		//if cuttingFactor != 0 {
		//	modulo = operation.NbrOutput / cuttingFactor
		//}
		if ranges != nil && u != int64(0) && l != int64(0) {
			for i := range elServers.List {
				temp := make([]libdrynx.PublishSignatureBytes, len(ranges))
				for j := 0; j < len(ranges); j++ {
					if cuttingFactor != 0 {
						temp[j] = libdrynxrange.InitRangeProofSignatureDeterministic((*ranges[j])[0])
					} else {
						temp[j] = libdrynxrange.InitRangeProofSignature((*ranges[j])[0]) // u is the first elem
					}
				}
				ps[i] = &temp
			}
		} else {
			ps = nil
		}

		// QUERY RECAP
		log.Lvl1("\n")
		log.Lvl1("#----- QUERY -----#")
		log.Lvl1("Service Drynx Test with suite:", libunlynx.SuiTe.String(), "and query:")
		log.Lvl1("SELECT ", operation, " ... FROM DP1, ..., DP", len(elDPs.List), " WHERE ... GROUP BY ", dpData.GroupByValues)
		if ranges == nil || (u == int64(0) && l == int64(0)) {
			log.Lvl1("No input range validation")
		} else {
			log.Lvl1("with input range validation (", len(ps), " x ", len(*ps[0]), ")")
		}
		if libdrynx.AddDiffP(diffP) {
			log.Lvl1(" with differential privacy with epsilon=", diffP.LapMean, " and delta=", diffP.LapScale)
		} else {
			log.Lvl1(" no differential privacy")
		}
		log.Lvl1("#-----------------#\n")
		//-----------

		idToPublic := make(map[string]kyber.Point)
		for _, v := range elServers.List {
			idToPublic[v.String()] = v.ServicePublic(services.ServiceName)
		}
		for _, v := range elDPs.List {
			idToPublic[v.String()] = v.ServicePublic(services.ServiceName)
		}

		if proofs != 0 && elVNs != nil {
			for _, v := range elVNs.List {
				idToPublic[v.String()] = v.ServicePublic(services.ServiceName)
			}
		}

		// query generation

		surveyID := "query-" + op

		sq := client.GenerateSurveyQuery(elServers, elVNs, dpToServers, idToPublic, surveyID, operation, ranges, ps, proofs, obfuscation, thresholdEntityProofsVerif, diffP, dpData, cuttingFactor)
		if !libdrynx.CheckParameters(sq, diffPri) {
			log.Fatal("Oups!")
		}

		var wg *sync.WaitGroup
		if proofs != 0 && elVNs != nil {
			// send query to the skipchain and 'wait' for all proofs' verification to be done
			clientSkip := services.NewDrynxClient(elVNs.List[0], "test-skip-"+op)

			wg = libunlynx.StartParallelize(1)
			go func(elVNs *onet.Roster) {
				defer wg.Done()

				err := clientSkip.SendSurveyQueryToVNs(elVNs, &sq)
				if err != nil {
					log.Fatal("Error sending query to VNs:", err)
				}
			}(elVNs)
			libunlynx.EndParallelize(wg)

			wgProofs[i] = libunlynx.StartParallelize(1)
			go func(index int, si *network.ServerIdentity) {
				defer wgProofs[index].Done()

				sb, err := clientSkip.SendEndVerification(si, surveyID)
				if err != nil {
					log.Fatal("Error starting the 'waiting' threads:", err)
				}
				listBlocks[index] = sb
			}(i, elVNs.List[0])
		}

		// send query and receive results
		grp, aggr, err := client.SendSurveyQuery(sq)

		if err != nil {
			t.Fatal("'Drynx' service did not start.", err)
		}

		// Result printing
		if len(*grp) != 0 && len(*grp) != len(*aggr) {
			t.Fatal("Results format problem")
		} else {
			for i, v := range *aggr {
				log.Lvl1((*grp)[i], ": ", v)
			}
		}
		if len(*aggr) != 0 {
			weights := (*aggr)[0]
			if standardisationMode == 1 || standardisationMode == 2 {
				means = nil
				standardDeviations = nil
			}
			accuracy, precision, recall, fscore, auc := performanceEvaluation(weights, XTest, yTest, means, standardDeviations)

			meanAccuracy += accuracy
			meanPrecision += precision
			meanRecall += recall
			meanFscore += fscore
			meanAUC += auc
		}
	}

	meanAccuracy /= float64(numberTrials)
	meanPrecision /= float64(numberTrials)
	meanRecall /= float64(numberTrials)
	meanFscore /= float64(numberTrials)
	meanAUC /= float64(numberTrials)

	fmt.Println("Final evaluation over", numberTrials, "trials")
	fmt.Println("accuracy: ", meanAccuracy)
	fmt.Println("precision:", meanPrecision)
	fmt.Println("recall:   ", meanRecall)
	fmt.Println("F-score:  ", meanFscore)
	fmt.Println("AUC:      ", meanAUC)
	fmt.Println()
	log.Lvl1("ICI")
	//encoding.PrintForLatex(meanAccuracy, meanPrecision, meanRecall, meanFscore, meanAUC)

	if proofs != 0 && elVNs != nil {
		clientSkip := services.NewDrynxClient(elVNs.List[0], "test-skip")
		for _, wg := range wgProofs {
			libunlynx.EndParallelize(wg)
		}

		// check genesis block
		if len(listBlocks) > 2 {
			sb, err := clientSkip.SendGetGenesis(elVNs.List[0])
			if err != nil {
				t.Fatal("Something wrong when fetching genesis block")
			}
			assert.Equal(t, sb.Data, listBlocks[0].Data)

			sb, err = clientSkip.SendGetLatestBlock(elVNs, listBlocks[0])
			if err != nil {
				t.Fatal("Something wrong when fetching the last block")
			}

			sbRepeat, err := clientSkip.SendGetLatestBlock(elVNs, listBlocks[2])
			if err != nil {
				t.Fatal("Something wrong when fetching the last block")
			}

			assert.Equal(t, sb.Data, sbRepeat.Data)
		}

		queryMean := false
		for i, op := range operationList {
			if op == "mean" && i == 1 {
				queryMean = true
			}
		}

		// only check the blocks when testing all the operation (mean operation must be executed in 2nd place
		if queryMean {
			// check getting one random block
			sb, err := clientSkip.SendGetBlock(elVNs, "query-mean")
			if err != nil {
				t.Fatal("Something wrong when fetching the 'query-mean' block:", err)
			}
			assert.Equal(t, sb.Data, listBlocks[1].Data)

			res, err := clientSkip.SendGetProofs(elVNs.List[0], "query-mean")
			if err != nil {
				t.Fatal("Something wrong when fetching the 'query-mean' form the DB", err)
			}

			// just check if map is not empty
			assert.NotEmpty(t, res)
		}

		// close DB
		if err := clientSkip.SendCloseDB(elVNs, &libdrynx.CloseDB{Close: 1}); err != nil {
			t.Fatal("Error closing the DB:", err)
		}
	}
}

func TestServiceDrynxLogisticRegression(t *testing.T) {
	t.Skip("Only use to locally train a specific dataset")
	os.Remove("pre_compute_multiplications.gob")

	// these nodes act as both servers and data providers
	local := onet.NewLocalTest(libunlynx.SuiTe)
	local1 := onet.NewLocalTest(libunlynx.SuiTe)
	local2 := onet.NewLocalTest(libunlynx.SuiTe)

	// create servers and data providers
	_, el, _ := local.GenTree(10, true)
	//data providers
	_, el1, _ := local1.GenTree(10, true)
	//VNS
	_, elVNs, _ := local2.GenTree(3, true)
	//repartition
	dpRepartition := []int64{1, 1, 1, 1, 1, 1, 1, 1, 1, 1}
	//dpRepartition := []int64{1}
	dpToServers := make(map[string]*[]network.ServerIdentity, 0)
	count := 0
	for i, v := range el.List {
		index := v.String()
		value := make([]network.ServerIdentity, dpRepartition[i])
		dpToServers[index] = &value
		for j := range *dpToServers[index] {
			val := el1.List[count]
			count = count + 1
			(*dpToServers[index])[j] = *val
		}
	}

	proofs := 0 // 0 is not proof, 1 is proofs, 2 is optimized proofs

	defer local.CloseAll()

	// Create a client (querier) for the service)
	client := services.NewDrynxClient(el.List[0], strconv.Itoa(0))

	// ---- simulation parameters -----
	numberTrials := 10
	initSeed := int64(5432109876)
	// 0: train together, test together
	// 1: train together, test separate
	// 2: train separate, test separate
	standardisationMode := 2
	scale := 1e0

	// choose if differential privacy or not, no diffP by default
	//diffP := common.QueryDiffP{LapMean:0.0, LapScale:30.0, NoiseListSize: 90, Quanta: 0.0, Scale:scale, Limit:60}
	diffP := libdrynx.QueryDiffP{LapMean: 0.0, LapScale: 0.0, NoiseListSize: 0, Quanta: 0.0, Scale: 0}
	// to activate

	// ---- PCS dataset parameters ----
	/*
		dataset := "PCS"
		ratio := 0.8
		lrParameters := libdrynx.LogisticRegressionParameters{K: 2, PrecisionApproxCoefficients: scale, Lambda: 1.0, Step: 0.1, MaxIterations: 25,
			InitialWeights: []float64{0, 0, 0, 0, 0, 0, 0, 0, 0}}
		//diffP = common.QueryDiffP{LapMean:0.0, LapScale:30.0, NoiseListSize: 90, Quanta: 0.0, Scale:scale, Limit:60}
	*/
	// ---- Pima dataset parameters ----
	//*
	dataset := "Pima"
	ratio := 0.75
	lrParameters := libdrynx.LogisticRegressionParameters{K: 2, PrecisionApproxCoefficients: scale, Lambda: 1.0,
		Step: 0.1, MaxIterations: 200, InitialWeights: []float64{0.334781, -0.633628, 0.225721, -0.648192, 0.406207,
			0.044424, -0.426648, 0.877499, -0.426819}}
	diffP = libdrynx.QueryDiffP{LapMean: 0.0, LapScale: 30.0, NoiseListSize: 90, Quanta: 0.0, Scale: scale, Limit: 60}
	//*/

	// ---- SPECTF dataset parameters ----
	/*
		dataset := "SPECTF"
		ratio := 0.3
		lrParameters := libdrynx.LogisticRegressionParameters{K: 2, PrecisionApproxCoefficients: scale, Lambda: 1.0,
		Step: 0.012, MaxIterations: 450, InitialWeights: []float64{
					0.921455, -0.377080, -0.313317, 0.796285, 0.992807, -0.650099, 0.865773, 0.484040, 0.021763, 0.809766,
					0.222401, 0.309993, 0.375320, 0.674654, -0.961690, -0.950472, -0.753475, -0.353844, 0.717381, -0.319103,
					-0.664294, -0.573008, -0.401116, 0.216010, -0.810675, 0.961971, -0.412459, -0.507446, 0.585540, -0.273261,
					0.899775, -0.611130, -0.223748, 0.008219, -0.758307, 0.907636, -0.547704, -0.464145, 0.677729, 0.426712,
					-0.862759, 0.090766, -0.421597, -0.429986, 0.410418}}
		//diffP = libdrynx.QueryDiffP{LapMean:0.0, LapScale:15.0, NoiseListSize: 2070, Quanta: 0.0, Scale:scale, Limit:60}
	*/

	// ---- LBW dataset parameters ----
	/*
		dataset := "LBW"
		ratio := 0.8
		lrParameters := libdrynx.LogisticRegressionParameters{K: 2, PrecisionApproxCoefficients: scale, Lambda: 1.0, Step: 0.1, MaxIterations: 25,
			InitialWeights: []float64{0, 0, 0, 0, 0, 0, 0, 0, 0, 0, 0}}
		//diffP = libdrynx.QueryDiffP{LapMean:0.0, LapScale:30.0, NoiseListSize: 110, Quanta: 0.0, Scale:scale, Limit:60}
	*/

	// create the filenames
	filepath := "../data/" + dataset + "_dataset.txt"
	filePathTraining := "../data/" + dataset + "_dataset_training.txt"
	filePathTesting := "../data/" + dataset + "_dataset_testing.txt"

	meanAccuracy := 0.0
	meanPrecision := 0.0
	meanRecall := 0.0
	meanFscore := 0.0
	meanAUC := 0.0

	log.Lvl1("Simulating homomorphism-aware logistic regression for the " + dataset + " dataset")
	fmt.Println(filepath)

	// load the dataset
	X, y := libdrynxencoding.LoadData(dataset, filepath)

	for i := 0; i < numberTrials; i++ {
		log.Lvl1("Evaluating prediction on dataset for trial:", i)

		// split into training and testing set
		seed := initSeed + int64(i)
		XTrain, yTrain, XTest, yTest := libdrynxencoding.PartitionDataset(X, y, ratio, true, seed)

		// write to file
		trainingSet := libdrynxencoding.InsertColumn(XTrain, libdrynxencoding.Int64ToFloat641DArray(yTrain), 0)
		testingSet := libdrynxencoding.InsertColumn(XTest, libdrynxencoding.Int64ToFloat641DArray(yTest), 0)

		fileTraining, err := os.Create(filePathTraining)
		fileTesting, err := os.Create(filePathTesting)

		for i := 0; i < len(trainingSet); i++ {
			for j := 0; j < len(trainingSet[i])-1; j++ {
				_, err = fileTraining.WriteString(fmt.Sprint(trainingSet[i][j]) + ",")
			}
			_, err = fileTraining.WriteString(fmt.Sprintln(trainingSet[i][len(trainingSet[i])-1]))
		}

		for i := 0; i < len(testingSet); i++ {
			for j := 0; j < len(testingSet[i])-1; j++ {
				_, err = fileTesting.WriteString(fmt.Sprint(testingSet[i][j]) + ",")
			}
			_, err = fileTesting.WriteString(fmt.Sprintln(testingSet[i][len(testingSet[i])-1]))
		}

		var means = make([]float64, 0)
		var standardDeviations = make([]float64, 0)
		if standardisationMode == 0 || standardisationMode == 1 {
			means = libdrynxencoding.ComputeMeans(XTrain)
			standardDeviations = libdrynxencoding.ComputeStandardDeviations(XTrain)
		} else {
			means = nil
			standardDeviations = nil
		}

		lrParameters.FilePath = filePathTraining
		lrParameters.NbrRecords = int64(len(trainingSet))
		lrParameters.NbrFeatures = int64(len(XTrain[0]))
		lrParameters.Means = means
		lrParameters.StandardDeviations = standardDeviations

		operation := libdrynx.Operation{NameOp: "logistic regression", LRParameters: lrParameters}

		// data providers data generation
		// define the number of groups for groupBy (1 per default)
		minGenerateData := int64(0)
		maxGenerateData := int64(2)
		if operation.QueryMax != 0 {
			minGenerateData = operation.QueryMin
			maxGenerateData = operation.QueryMax
		}
		dpData := libdrynx.QueryDPDataGen{GroupByValues: []int64{}, GenerateRows: 100, GenerateDataMin: minGenerateData, GenerateDataMax: maxGenerateData}

		// define the ranges for the input validation (1 range per data provider output)
		u := int64(2)
		l := int64(6)

		ranges := make([]*[]int64, operation.NbrOutput)
		ps := make([]*[]libdrynx.PublishSignatureBytes, len(el.List))
		for i := range ranges {
			ranges[i] = &[]int64{u, l}
		}
		// if no input validation
		//ranges = nil

		// signatures for Input Validation
		if !(ranges == nil) {
			for i := range el.List {
				temp := make([]libdrynx.PublishSignatureBytes, len(ranges))
				for j := 0; j < len(ranges); j++ {
					temp[j] = libdrynxrange.InitRangeProofSignature((*ranges[j])[0]) // u is the first elem
				}
				ps[i] = &temp
			}
		} else {
			ps = nil
		}

		// query parameters recap
		log.Lvl1("Service Drynx Test with suite: ", libunlynx.SuiTe.String(), " and query:")
		log.Lvl1("SELECT ", operation, " ... FROM DP0, ..., DP", len(el1.List), " WHERE ... GROUP BY ", dpData.GroupByValues)
		if ranges == nil {
			log.Lvl1("No input range validation")
		} else {
			log.Lvl1("with input range validation (", len(ps), " x ", len(*ps[0]), ")")
		}
		if libdrynx.AddDiffP(diffP) {
			log.Lvl1(" with differential privacy with epsilon=", diffP.LapMean, " and delta=", diffP.LapScale)
		} else {
			log.Lvl1(" no differential privacy")
		}
		log.Lvl1("#-----------------#\n")

		idToPublic := make(map[string]kyber.Point)
		for _, v := range el.List {
			idToPublic[v.String()] = v.ServicePublic(services.ServiceName)
		}
		for _, v := range el1.List {
			idToPublic[v.String()] = v.ServicePublic(services.ServiceName)
		}
		for _, v := range elVNs.List {
			idToPublic[v.String()] = v.ServicePublic(services.ServiceName)
		}

		thresholdEntityProofsVerif := []float64{1.0, 1.0, 1.0, 1.0, 1.0} // 1: threshold general, 2: threshold range, 3: obfuscation, 4: threshold key switch
		// query sending + results receiving
		cuttingFactor := 0
		sq := client.GenerateSurveyQuery(el, elVNs, dpToServers, idToPublic, uuid.NewV4().String(), operation, ranges, ps, proofs, false, thresholdEntityProofsVerif, diffP, dpData, cuttingFactor)
		grp, aggr, err := client.SendSurveyQuery(sq)

		if err != nil {
			t.Fatal("'Drynx' service did not start.", err)
		}

		// Result printing
		if len(*grp) != 0 && len(*grp) != len(*aggr) {
			t.Fatal("Results format problem")
		} else {
			for i, v := range *aggr {
				log.Lvl1((*grp)[i], ": ", v)
			}
		}

		if len(*aggr) != 0 {
			weights := (*aggr)[0]
			if standardisationMode == 1 || standardisationMode == 2 {
				means = nil
				standardDeviations = nil
			}
			accuracy, precision, recall, fscore, auc := performanceEvaluation(weights, XTest, yTest, means, standardDeviations)

			meanAccuracy += accuracy
			meanPrecision += precision
			meanRecall += recall
			meanFscore += fscore
			meanAUC += auc
		}

		if err := fileTraining.Close(); err != nil {
			t.Fatal(err)
		}
		if err := fileTesting.Close(); err != nil {
			t.Fatal(err)
		}
	}

	meanAccuracy /= float64(numberTrials)
	meanPrecision /= float64(numberTrials)
	meanRecall /= float64(numberTrials)
	meanFscore /= float64(numberTrials)
	meanAUC /= float64(numberTrials)

	fmt.Println("Final evaluation over", numberTrials, "trials")
	fmt.Println("accuracy: ", meanAccuracy)
	fmt.Println("precision:", meanPrecision)
	fmt.Println("recall:   ", meanRecall)
	fmt.Println("F-score:  ", meanFscore)
	fmt.Println("AUC:      ", meanAUC)
	fmt.Println()

	libdrynxencoding.PrintForLatex(meanAccuracy, meanPrecision, meanRecall, meanFscore, meanAUC)
}

func performanceEvaluation(weights []float64, XTest [][]float64, yTest []int64, means []float64,
	standardDeviations []float64) (float64,
	float64, float64, float64, float64) {
	fmt.Println("weights:", weights)

	if means != nil && standardDeviations != nil &&
		len(means) > 0 && len(standardDeviations) > 0 {
		// using global means and standard deviations, if given
		log.Lvl1("Standardising the testing set with global means and standard deviations...")
		XTest = libdrynxencoding.StandardiseWith(XTest, means, standardDeviations)
	} else {
		// using local means and standard deviations, if not given
		log.Lvl1("Standardising the testing set with local means and standard deviations...")
		XTest = libdrynxencoding.Standardise(XTest)
	}

	predictions := make([]int64, len(XTest))
	predictionsFloat := make([]float64, len(XTest))
	for i := range XTest {
		predictionsFloat[i] = libdrynxencoding.PredictInClear(XTest[i], weights)
		predictions[i] = int64(math.Round(predictionsFloat[i]))
		fmt.Printf("%12.8e %1d %2d\n", predictionsFloat[i], predictions[i], yTest[i])
	}

	accuracy := libdrynxencoding.Accuracy(predictions, yTest)
	precision := libdrynxencoding.Precision(predictions, yTest)
	recall := libdrynxencoding.Recall(predictions, yTest)
	fscore := libdrynxencoding.Fscore(predictions, yTest)
	auc := libdrynxencoding.AreaUnderCurve(predictionsFloat, yTest)

	fmt.Println("accuracy: ", accuracy)
	fmt.Println("precision:", precision)
	fmt.Println("recall:   ", recall)
	fmt.Println("F-score:  ", fscore)
	fmt.Println("AUC:      ", auc)
	fmt.Println()

	//encoding.PlotROC(predictionsFloat, yTest)

	// compute the TPR (True Positive Rate) and FPR (False Positive Rate)
	//tpr, fpr := encoding.ComputeTPRFPR(predictionsFloat, yTest)
	// save to file (for plotting the ROC)
	//encoding.SaveToFile(tpr, "../data/tpr.txt")
	//encoding.SaveToFile(fpr, "../data/fpr.txt")

	return accuracy, precision, recall, fscore, auc
}

func TestServiceDrynxLogisticRegressionV2(t *testing.T) {
	t.Skip("NOP")
	os.Remove("pre_compute_multiplications.gob")
	log.SetDebugVisible(2)

	//------SET PARAMS--------

	proofs := 0 // 0 is not proof, 1 is proofs, 2 is optimized proofs
	rangeProofs := false
	obfuscation := false

	diffPri := false

	nbrRows := int64(1)
	nbrServers := 3
	nbrDPs := 3
	nbrVNs := 3
	repartition := []int64{1, 1, 1} //repartition: server1: 1 DPs, server2: 1 DPs, server3: 1 DPs

	//simulation
	cuttingFactor := 0

	// ---- simulation parameters -----
	numberTrials := 1
	// 0: train together, test together
	// 1: train together, test separate
	// 2: train separate, test separate
	standardisationMode := 0
	scale := 1e0

	// ---- PCS dataset parameters ----
	/*
		dataset := "PCS"
		lrParameters := libdrynx.LogisticRegressionParameters{K: 2, PrecisionApproxCoefficients: scale, Lambda: 1.0, Step: 0.1, MaxIterations: 25,
			InitialWeights: []float64{0, 0, 0, 0, 0, 0, 0, 0, 0}}
		lrParameters.DatasetName = "PCS"
		//diffP = common.QueryDiffP{LapMean:0.0, LapScale:30.0, NoiseListSize: 90, Quanta: 0.0, Scale:scale, Limit:60}
	*/
	// ---- Pima dataset parameters ----
	//*
	dataset := "Pima"
	lrParameters := libdrynx.LogisticRegressionParameters{K: 2, PrecisionApproxCoefficients: scale, Lambda: 1.0,
		Step: 0.1, MaxIterations: 200, InitialWeights: []float64{0.334781, -0.633628, 0.225721, -0.648192, 0.406207,
			0.044424, -0.426648, 0.877499, -0.426819}}
	lrParameters.DatasetName = "Pima"
	//diffP = libdrynx.QueryDiffP{LapMean:0.0, LapScale:30.0, NoiseListSize: 90, Quanta: 0.0, Scale:scale, Limit:60}
	//*/

	// ---- SPECTF dataset parameters ----
	/*
		dataset := "SPECTF_heart"
		lrParameters := libdrynx.LogisticRegressionParameters{K: 2, PrecisionApproxCoefficients: scale, Lambda: 1.0,
		Step: 0.012, MaxIterations: 450, InitialWeights: []float64{
					0.921455, -0.377080, -0.313317, 0.796285, 0.992807, -0.650099, 0.865773, 0.484040, 0.021763, 0.809766,
					0.222401, 0.309993, 0.375320, 0.674654, -0.961690, -0.950472, -0.753475, -0.353844, 0.717381, -0.319103,
					-0.664294, -0.573008, -0.401116, 0.216010, -0.810675, 0.961971, -0.412459, -0.507446, 0.585540, -0.273261,
					0.899775, -0.611130, -0.223748, 0.008219, -0.758307, 0.907636, -0.547704, -0.464145, 0.677729, 0.426712,
					-0.862759, 0.090766, -0.421597, -0.429986, 0.410418}}
		lrParameters.DatasetName = "SPECTF"
		//diffP = libdrynx.QueryDiffP{LapMean:0.0, LapScale:15.0, NoiseListSize: 2070, Quanta: 0.0, Scale:scale, Limit:60}
	*/

	// ---- LBW dataset parameters ----
	/*
		dataset := "LBW"
		lrParameters := libdrynx.LogisticRegressionParameters{K: 2, PrecisionApproxCoefficients: scale, Lambda: 1.0, Step: 0.1, MaxIterations: 25,
			InitialWeights: []float64{0, 0, 0, 0, 0, 0, 0, 0, 0, 0, 0}}
		//diffP = libdrynx.QueryDiffP{LapMean:0.0, LapScale:30.0, NoiseListSize: 110, Quanta: 0.0, Scale:scale, Limit:60}
	*/

	// ---- SPECTF dataset parameters ----
	/*
		dataset := "SPECTF_heart"
		lrParameters := libdrynx.LogisticRegressionParameters{K: 2, PrecisionApproxCoefficients: scale, Lambda: 1.0, Step: 0.012, MaxIterations: 450,
			InitialWeights: []float64{
				0.921455, -0.377080, -0.313317, 0.796285, 0.992807, -0.650099, 0.865773, 0.484040, 0.021763, 0.809766,
				0.222401, 0.309993, 0.375320, 0.674654, -0.961690, -0.950472, -0.753475, -0.353844, 0.717381, -0.319103,
				-0.664294, -0.573008, -0.401116, 0.216010, -0.810675, 0.961971, -0.412459, -0.507446, 0.585540, -0.273261,
				0.899775, -0.611130, -0.223748, 0.008219, -0.758307, 0.907636, -0.547704, -0.464145, 0.677729, 0.426712,
				-0.862759, 0.090766, -0.421597, -0.429986, 0.410418}}
	*/

	//load the data
	filePathTraining := "../data/" + dataset + "_dataset_training.txt"
	filePathTesting := "../data/" + dataset + "_dataset_testing.txt"

	XTrain, _ := libdrynxencoding.LoadData(dataset, filePathTraining)
	XTest, yTest := libdrynxencoding.LoadData(dataset, filePathTesting)

	var means = make([]float64, 0)
	var standardDeviations = make([]float64, 0)
	if standardisationMode == 0 || standardisationMode == 1 {
		means = libdrynxencoding.ComputeMeans(XTrain)
		standardDeviations = libdrynxencoding.ComputeStandardDeviations(XTrain)
	} else {
		means = nil
		standardDeviations = nil
	}

	lrParameters.FilePath = filePathTraining
	lrParameters.NbrRecords = int64(len(XTrain))
	lrParameters.NbrFeatures = int64(len(XTrain[0]))
	lrParameters.Means = means
	lrParameters.StandardDeviations = standardDeviations

	meanAccuracy := 0.0
	meanPrecision := 0.0
	meanRecall := 0.0
	meanFscore := 0.0
	meanAUC := 0.0

	operationList := []string{"logistic regression"}

	thresholdEntityProofsVerif := []float64{1.0, 1.0, 1.0, 1.0} // 1: threshold general, 2: threshold range, 3: obfuscation, 4: threshold key switch
	//------------------------

	if proofs == 1 {
		if obfuscation {
			thresholdEntityProofsVerif = []float64{1.0, 1.0, 1.0, 1.0}
		} else {
			thresholdEntityProofsVerif = []float64{1.0, 1.0, 0.0, 1.0}
		}
	} else {
		thresholdEntityProofsVerif = []float64{0.0, 0.0, 0.0, 0.0}
	}

	local := onet.NewLocalTest(libunlynx.SuiTe)
	elServers, elDPs, elVNs := generateNodes(local, nbrServers, nbrDPs, nbrVNs)

	if proofs == 0 {
		elVNs = nil
	}
	defer local.CloseAll()

	dpToServers := repartitionDPs(elServers, elDPs, repartition)

	// Create a client (querier) for the service)
	client := services.NewDrynxClient(elServers.List[0], "test-Drynx")

	var wgProofs []*sync.WaitGroup
	var listBlocks []*skipchain.SkipBlock
	if proofs != 0 {
		wgProofs = make([]*sync.WaitGroup, len(operationList))
		listBlocks = make([]*skipchain.SkipBlock, len(operationList))
	}

	for i, op := range operationList {

		// data providers data generation
		minGenerateData := 3
		maxGenerateData := 4
		dimensions := 5
		operation := libdrynx.ChooseOperation(op, minGenerateData, maxGenerateData, dimensions, cuttingFactor)
		operation.LRParameters = lrParameters
		// define the number of groups for groupBy (1 per default)
		dpData := libdrynx.QueryDPDataGen{GroupByValues: []int64{1}, GenerateRows: nbrRows, GenerateDataMin: int64(minGenerateData), GenerateDataMax: int64(maxGenerateData)}

		// define the ranges for the input validation (1 range per data provider output)
		var u, l int64
		if proofs == 0 {
			rangeProofs = false
		} else {
			if op == "bool_AND" || op == "bool_OR" || op == "min" || op == "max" || op == "union" || op == "inter" {
				if obfuscation {
					rangeProofs = true
					u = int64(2)
					l = int64(1)
				} else {
					rangeProofs = true
					u = int64(0)
					l = int64(0)
				}

			} else {
				obfuscation = false

				if rangeProofs {
					u = int64(16)
					l = int64(16)
				} else {
					rangeProofs = true
					u = int64(0)
					l = int64(0)
				}
			}
		}

		ranges := make([]*[]int64, operation.NbrOutput)

		if rangeProofs {
			for i := range ranges {
				ranges[i] = &[]int64{u, l}
			}
		} else {
			ranges = nil
		}

		// choose if differential privacy or not, no diffP by default
		// choosing the limit is done by drawing the curve (e.g. wolframalpha)
		diffP := libdrynx.QueryDiffP{}
		if diffPri {
			diffP = libdrynx.QueryDiffP{LapMean: 0, LapScale: 15.0, NoiseListSize: 1000, Limit: 65, Scale: 1}
		} else {
			diffP = libdrynx.QueryDiffP{LapMean: 0.0, LapScale: 0.0, NoiseListSize: 0, Quanta: 0.0, Scale: 0}
		}

		// DPs signatures for Input Range Validation
		ps := make([]*[]libdrynx.PublishSignatureBytes, len(elServers.List))
		//var modulo int
		//if cuttingFactor != 0 {
		//	modulo = operation.NbrOutput / cuttingFactor
		//}
		if ranges != nil && u != int64(0) && l != int64(0) {
			for i := range elServers.List {
				temp := make([]libdrynx.PublishSignatureBytes, len(ranges))
				for j := 0; j < len(ranges); j++ {
					if cuttingFactor != 0 {
						temp[j] = libdrynxrange.InitRangeProofSignatureDeterministic((*ranges[j])[0])
					} else {
						temp[j] = libdrynxrange.InitRangeProofSignature((*ranges[j])[0]) // u is the first elem
					}
				}
				ps[i] = &temp
			}
		} else {
			ps = nil
		}

		// QUERY RECAP
		log.Lvl1("\n")
		log.Lvl1("#----- QUERY -----#")
		log.Lvl1("Service Drynx Test with suite:", libunlynx.SuiTe.String(), "and query:")
		log.Lvl1("SELECT ", operation, " ... FROM DP1, ..., DP", len(elDPs.List), " WHERE ... GROUP BY ", dpData.GroupByValues)
		if ranges == nil || (u == int64(0) && l == int64(0)) {
			log.Lvl1("No input range validation")
		} else {
			log.Lvl1("with input range validation (", len(ps), " x ", len(*ps[0]), ")")
		}
		if libdrynx.AddDiffP(diffP) {
			log.Lvl1(" with differential privacy with epsilon=", diffP.LapMean, " and delta=", diffP.LapScale)
		} else {
			log.Lvl1(" no differential privacy")
		}
		log.Lvl1("#-----------------#\n")
		//-----------

		idToPublic := make(map[string]kyber.Point)
		for _, v := range elServers.List {
			idToPublic[v.String()] = v.ServicePublic(services.ServiceName)
		}
		for _, v := range elDPs.List {
			idToPublic[v.String()] = v.ServicePublic(services.ServiceName)
		}

		if proofs != 0 {
			for _, v := range elVNs.List {
				idToPublic[v.String()] = v.ServicePublic(services.ServiceName)
			}
		}

		// query generation

		surveyID := "query-" + op

		sq := client.GenerateSurveyQuery(elServers, elVNs, dpToServers, idToPublic, surveyID, operation, ranges, ps, proofs, obfuscation, thresholdEntityProofsVerif, diffP, dpData, cuttingFactor)
		if !libdrynx.CheckParameters(sq, diffPri) {
			log.Fatal("Oups!")
		}

		var wg *sync.WaitGroup
		if proofs != 0 {
			// send query to the skipchain and 'wait' for all proofs' verification to be done
			clientSkip := services.NewDrynxClient(elVNs.List[0], "test-skip-"+op)

			wg = libunlynx.StartParallelize(1)
			go func(elVNs *onet.Roster) {
				defer wg.Done()

				err := clientSkip.SendSurveyQueryToVNs(elVNs, &sq)
				if err != nil {
					log.Fatal("Error sending query to VNs:", err)
				}
			}(elVNs)
			libunlynx.EndParallelize(wg)

			wgProofs[i] = libunlynx.StartParallelize(1)
			go func(index int, si *network.ServerIdentity) {
				defer wgProofs[index].Done()

				sb, err := clientSkip.SendEndVerification(si, surveyID)
				if err != nil {
					log.Fatal("Error starting the 'waiting' threads:", err)
				}
				listBlocks[index] = sb
			}(i, elVNs.List[0])
		}

		// send query and receive results
		grp, aggr, err := client.SendSurveyQuery(sq)

		if err != nil {
			t.Fatal("'Drynx' service did not start.", err)
		}

		// Result printing
		if len(*grp) != 0 && len(*grp) != len(*aggr) {
			t.Fatal("Results format problem")
		} else {
			for i, v := range *aggr {
				log.Lvl1((*grp)[i], ": ", v)
			}
		}
		if len(*aggr) != 0 {
			weights := (*aggr)[0]
			if standardisationMode == 1 || standardisationMode == 2 {
				means = nil
				standardDeviations = nil
			}
			accuracy, precision, recall, fscore, auc := performanceEvaluation(weights, XTest, yTest, means, standardDeviations)

			meanAccuracy += accuracy
			meanPrecision += precision
			meanRecall += recall
			meanFscore += fscore
			meanAUC += auc
		}
	}

	meanAccuracy /= float64(numberTrials)
	meanPrecision /= float64(numberTrials)
	meanRecall /= float64(numberTrials)
	meanFscore /= float64(numberTrials)
	meanAUC /= float64(numberTrials)

	fmt.Println("Final evaluation over", numberTrials, "trials")
	fmt.Println("accuracy: ", meanAccuracy)
	fmt.Println("precision:", meanPrecision)
	fmt.Println("recall:   ", meanRecall)
	fmt.Println("F-score:  ", meanFscore)
	fmt.Println("AUC:      ", meanAUC)
	fmt.Println()
	log.Lvl1("ICI")
	//encoding.PrintForLatex(meanAccuracy, meanPrecision, meanRecall, meanFscore, meanAUC)

	if proofs != 0 {
		clientSkip := services.NewDrynxClient(elVNs.List[0], "test-skip")
		for _, wg := range wgProofs {
			libunlynx.EndParallelize(wg)
		}

		// check genesis block
		if len(listBlocks) > 2 {
			sb, err := clientSkip.SendGetGenesis(elVNs.List[0])
			if err != nil {
				t.Fatal("Something wrong when fetching genesis block")
			}
			assert.Equal(t, sb.Data, listBlocks[0].Data)

			sb, err = clientSkip.SendGetLatestBlock(elVNs, listBlocks[0])
			if err != nil {
				t.Fatal("Something wrong when fetching the last block")
			}

			sbRepeat, err := clientSkip.SendGetLatestBlock(elVNs, listBlocks[2])
			if err != nil {
				t.Fatal("Something wrong when fetching the last block")
			}

			assert.Equal(t, sb.Data, sbRepeat.Data)
		}

		queryMean := false
		for i, op := range operationList {
			if op == "mean" && i == 1 {
				queryMean = true
			}
		}

		// only check the blocks when testing all the operation (mean operation must be executed in 2nd place
		if queryMean {
			// check getting one random block
			sb, err := clientSkip.SendGetBlock(elVNs, "query-mean")
			if err != nil {
				t.Fatal("Something wrong when fetching the 'query-mean' block:", err)
			}
			assert.Equal(t, sb.Data, listBlocks[1].Data)

			res, err := clientSkip.SendGetProofs(elVNs.List[0], "query-mean")
			if err != nil {
				t.Fatal("Something wrong when fetching the 'query-mean' form the DB", err)
			}

			// just check if map is not empty
			assert.NotEmpty(t, res)
		}

		// close DB
		clientSkip.SendCloseDB(elVNs, &libdrynx.CloseDB{Close: 1})
	}
}

func TestServiceDrynxLogisticRegressionBC(t *testing.T) {
	//t.Skip("NOP")
	os.Remove("pre_compute_multiplications.gob")
	log.SetDebugVisible(2)

	//------SET PARAMS--------

	proofs := 0 // 0 is not proof, 1 is proofs, 2 is optimized proofs
	rangeProofs := false
	obfuscation := false

	diffPri := false

	nbrRows := int64(1)
	nbrServers := 3
	nbrDPs := 3
	nbrVNs := 3
	repartition := []int64{1, 1, 1} //repartition: server1: 1 DPs, server2: 1 DPs, server3: 1 DPs

	//simulation
	cuttingFactor := 0

	// ---- simulation parameters -----
	numberTrials := 1
	// 0: train together, test together
	// 1: train together, test separate
	// 2: train separate, test separate
	standardisationMode := 0
	scale := 1e0


	// ---- BC dataset parameters ----
	BCinitweights := []float64{1.848370088551476,
		0.286239758738386, 0.08981923125470494, -0.18690706243407848, -0.3262679621485759, -0.004658059619875792,
		-0.06771852594642115, -0.03356854232955933, 0.36913770486411807, 0.10920691614787682, -0.10934780778503579,
		0.07476651226922847, 0.36970965023229635, -0.04466680762217592, 0.24573034220730391, -0.11982298425696375,
		-0.1726649096390212, 0.2285141934545088, 0.1103401010030876, -0.1353383207930743, 0.24974546813874446,
		0.32542381025542994, -0.01062641994239107, 0.03191927109868747, 0.1231617230698011, 0.495750349473766,
		0.174699277489005, -0.1294810005900508, 0.33278266140613083, 0.23383196826811523, -0.240202510121452,
		-0.11947639399175235, -0.057384385472992926, 0.3555721052366367, -0.11154683508136425, -0.2452371799330045,
		-0.4443183371532757, 0.25850388653143813, 0.013574466545007855, 0.12423650374156121, 0.36725801942294684,
		-0.11978092591093148, -0.011814329268178856, 0.23223817741401578, -0.017259809032768823, 0.31229826501374675,
		0.009841343747179255, -0.2308480195826556, 0.3935206315471663, 0.08304133930294014, -0.20129530498438997,
		0.07731657213452145, 0.24440860679620205, -0.22491096387583245, 0.13420331061774865, -0.15405015736847436,
		-0.07906762492267744, -0.1344444080968065, 0.5106681962737204, -0.048754014678640205, 0.15149311925529194,
		0.11611233329610764, -0.41083156501957185, 0.14467107635115886, -0.17442303561295153, -0.04674226700054208,
		0.3332110566496909, 0.02540116206260645, 0.070129906858633, -0.12823469225907405, 0.30742479886268514,
		-0.03434953234959304, 0.13643998993348294, 0.2079958054457693, 0.029418913992100098, 0.04456609002029264,
		-0.03205089316683408, -0.10654823590711081, -0.2660320282050501, -0.056159859877133074, 0.008419879168309368,
		-0.05558373416275095, -0.29555954778776183, 0.5030487962604395, -0.03685620414407571, -0.13675956698132,
		-0.03528122818637724, 0.07386670563662738, -0.07799282867720524, 0.11137045673580162, 0.2063481981534766,
		0.16728598318765117, 0.04322534995062402, 0.2543801966506651, 0.5085375175168044, 0.07270585568534323,
		0.11092331319569534, -0.2524445860751483, 0.03253185728512441, -0.09449075313430573, -0.1548520846443554}


	//*
	// middle result
	/*
	BCinitweights := []float64{1.7678564358780904,
		0.3132592806711221, 0.05123679904111379, -0.211006511471912, -0.336454378916358, 0.05447397588283442,
		-0.13378148815030416, -0.025122615577070077, 0.3985908650726176, 0.16543134903993278, -0.038478322039736876,
		0.044544000428805006, 0.5904158483405, -0.023883539839266082, 0.21733449518272344, -0.03859502161776531,
		-0.12001645192599923, 0.19594845081493675, 0.13779476914060157, -0.046315157262940214, 0.2183237553845953,
		0.44780967124197796, -0.032499157124520235, -0.04104381536145418, 0.15717521335871093, 0.44763526131268355,
		0.1485521203315279, -0.08260334971841123, 0.3918316483454583, 0.15934075475982182, -0.23493752609625923,
		-0.200443426942284, -0.09024461695428579, 0.34830921494681255, -0.05703430022910106, -0.20324110475898996,
		-0.3868835854272387, 0.28349060733651904, -0.01127954970344747, 0.17550396859614834, 0.414025733105834,
		-0.16184302699830858, 0.03727612036303281, 0.2078866150113124, -0.055671052760772555, 0.31619953545874335,
		0.0018207544153033088, -0.2237626116556003, 0.41354801301316063, 0.08207850668870376, -0.06854756298712485,
		0.07539062007277422, 0.2544361697891417, -0.1770762262882377, 0.2747363695512233, -0.04966570293050547,
		-0.12207873829569824, -0.1777849695585312, 0.553903680899237, -0.02822620152542268, 0.15440906249720784,
		0.09193628548103776, -0.38043299289530014, 0.07105028330102217, -0.1840891617092915, 0.07705241918752796,
		0.47668388442437337, -0.06661756217511824, 0.12709331412274766, -0.14418500693406824, 0.36634070037181626,
		-0.06783147336314624, 0.20113473878872545, 0.2151256882247086, 0.001554957482651289, 0.14677177530313015,
		-0.05021346669444275, -0.04857022325760648, -0.33551982135034286, -0.06109254490184663, 0.09592335548264425,
		-0.15748415191541962, -0.2892707851690166, 0.659746667067952, -0.10500013957844206, -0.09995635933608177,
		0.009234197927164643, -0.02819336600626385, 0.008430546523083443, 0.1780979299653693, 0.11000541642128922,
		0.14224243983753682, 0.09986336117224624, 0.1616071055343526, 0.5695679857308711, 0.07769462814000343,
		0.14182339703696617, -0.22746938705039316, 0.08911218324273486, -0.05435587711871381, -0.1077639945507261}

	 */

	/*
	// a not good final local minima
	BCinitweights := []float64{1.7115208396211532,
		0.09804344539048392, 0.30963110418350737, 0.4967334110231846, -0.15353977578926087, -0.4350077909394633,
		0.16076891407306781, -0.14221152006122426, 0.007963791680404092, 0.2752225340966251, -0.11088053743501176,
		0.36267428767092047, -0.08629587368935143, 0.32155865122248045, -0.2545497626115361, -0.2113361833706059,
		0.06746532877759231, -0.11769384529065292, 0.029477073284705894, -0.24081898197822793, 0.07697280458594383,
		0.20722458170606006, 0.1418028017834666, 0.2920948096454178, -0.2266158476094183, 0.5188710173394244,
		-0.2080113065995116, -0.1093896385402383, 0.6721868981975611, 0.20139883555781593, 0.46298473051153033,
		0.12111612968290668, -0.28856835108426176, 0.19428186539720618, -0.3769906034130692, 0.9081009984974028,
		0.1117642964447684, 0.02475902287319749, 0.3866347562282525, -0.14004596559395988, -0.27126314299084614,
		-0.05546879993442043, -0.39823622853806195, -0.026317703573272816, 0.1535473064394457, -0.03752062950338876,
		-0.07912320829028992, -0.5313288027332748, 0.2663143581382137, -0.15881925607270272, 0.5131109384036685,
		-0.09808076097404758, -0.382886334353289, 0.36614171603006335, 0.16461542057213535, -0.08967723353637211,
		-0.08894533424539038, -0.6553821619629254, -0.5033171833154536, -0.6255268570524627, -0.10911745594889843,
		0.1469450355408124, -0.3912543854095289, 0.056231261585926444, -0.23080457365669904, -0.4426030793809363,
		-0.128423110308115, 0.2886225357367721, 0.09827694027888774, -0.09198279014975394, -0.47116202593192896,
		0.21706903082500198, -0.15646653965155305, -0.37975445743177183, -0.04213798367528775, 0.3910878047329491,
		0.29440525214441554, 0.05120328642048394, 0.0416197567575079, 0.09084182366937081, 0.018407314731036052,
		-0.56581227234986, -0.16812782265375842, 0.024473467110893314, -0.6499443233281175, -0.010200641306524144,
		-0.38326883823275937, 0.12062211152978697, 0.07441169536548753, -0.19402181849157954, -0.24752650232185466,
		0.037185230634735195, -0.06839622019369669, 0.31165910707689715, 0.06619039800641713, -0.2371871547720122,
		-0.13054716798072996, 0.2272086497446085, 0.1970550089670653, 0.04188823481499862, 0.8779883846586765}

	 */
	fmt.Println("len of BCinitweights:", len(BCinitweights))
	dataset := "BC"
	lrParameters := libdrynx.LogisticRegressionParameters{K: 2, PrecisionApproxCoefficients: scale, Lambda: 1,
		Step: 0.1, MaxIterations:1000, InitialWeights: BCinitweights}
	lrParameters.DatasetName = "BC"
	//diffP = libdrynx.QueryDiffP{LapMean:0.0, LapScale:30.0, NoiseListSize: 90, Quanta: 0.0, Scale:scale, Limit:60}
	//*/

	//load the data
	filePathTraining := "../tmpdata/" + dataset + "_dataset_training.txt"
	filePathTesting := "../tmpdata/" + dataset + "_dataset_testing.txt"

	XTrain, _ := encoding.LoadData(dataset, filePathTraining)
	XTest, yTest := encoding.LoadData(dataset, filePathTesting)

	var means = make([]float64, 0)
	var standardDeviations = make([]float64, 0)
	if standardisationMode == 0 || standardisationMode == 1 {
		means = encoding.ComputeMeans(XTrain)
		standardDeviations = encoding.ComputeStandardDeviations(XTrain)
	} else {
		means = nil
		standardDeviations = nil
	}

	lrParameters.FilePath = filePathTraining
	lrParameters.NbrRecords = int64(len(XTrain))
	lrParameters.NbrFeatures = int64(len(XTrain[0]))
	lrParameters.Means = means
	lrParameters.StandardDeviations = standardDeviations

	meanAccuracy := 0.0
	meanPrecision := 0.0
	meanRecall := 0.0
	meanFscore := 0.0
	meanAUC := 0.0

	operationList := []string{"logistic regression"}

	thresholdEntityProofsVerif := []float64{1.0, 1.0, 1.0, 1.0} // 1: threshold general, 2: threshold range, 3: obfuscation, 4: threshold key switch
	//------------------------

	if proofs == 1 {
		if obfuscation {
			thresholdEntityProofsVerif = []float64{1.0, 1.0, 1.0, 1.0}
		} else {
			thresholdEntityProofsVerif = []float64{1.0, 1.0, 0.0, 1.0}
		}
	} else {
		thresholdEntityProofsVerif = []float64{0.0, 0.0, 0.0, 0.0}
	}

	local := onet.NewLocalTest(cothority.Suite)
	elServers, elDPs, elVNs := generateNodes(local, nbrServers, nbrDPs, nbrVNs)

	if proofs == 0 {
		elVNs = nil
	}
	defer local.CloseAll()

	dpToServers := repartitionDPs(elServers, elDPs, repartition)

	// Create a client (querier) for the service)
	client := services.NewDrynxClient(elServers.List[0], "test-Drynx")

	var wgProofs []*sync.WaitGroup
	var listBlocks []*skipchain.SkipBlock
	if proofs != 0 {
		wgProofs = make([]*sync.WaitGroup, len(operationList))
		listBlocks = make([]*skipchain.SkipBlock, len(operationList))
	}

	for i, op := range operationList {

		// data providers data generation
		minGenerateData := 3
		maxGenerateData := 4
		dimensions := 5
		operation := libdrynx.ChooseOperation(op, minGenerateData, maxGenerateData, dimensions, cuttingFactor)
		operation.LRParameters = lrParameters
		// define the number of groups for groupBy (1 per default)
		dpData := libdrynx.QueryDPDataGen{GroupByValues: []int64{1}, GenerateRows: nbrRows, GenerateDataMin: int64(minGenerateData), GenerateDataMax: int64(maxGenerateData)}

		// define the ranges for the input validation (1 range per data provider output)
		var u, l int64
		if proofs == 0 {
			rangeProofs = false
		} else {
			if op == "bool_AND" || op == "bool_OR" || op == "min" || op == "max" || op == "union" || op == "inter" {
				if obfuscation {
					rangeProofs = true
					u = int64(2)
					l = int64(1)
				} else {
					rangeProofs = true
					u = int64(0)
					l = int64(0)
				}

			} else {
				obfuscation = false

				if rangeProofs {
					u = int64(16)
					l = int64(16)
				} else {
					rangeProofs = true
					u = int64(0)
					l = int64(0)
				}
			}
		}

		ranges := make([]*[]int64, operation.NbrOutput)

		if rangeProofs {
			for i := range ranges {
				ranges[i] = &[]int64{u, l}
			}
		} else {
			ranges = nil
		}

		// choose if differential privacy or not, no diffP by default
		// choosing the limit is done by drawing the curve (e.g. wolframalpha)
		diffP := libdrynx.QueryDiffP{}
		if diffPri {
			diffP = libdrynx.QueryDiffP{LapMean: 0, LapScale: 15.0, NoiseListSize: 1000, Limit: 65, Scale: 1}
		} else {
			diffP = libdrynx.QueryDiffP{LapMean: 0.0, LapScale: 0.0, NoiseListSize: 0, Quanta: 0.0, Scale: 0}
		}

		// DPs signatures for Input Range Validation
		ps := make([]*[]libdrynx.PublishSignatureBytes, len(elServers.List))
		//var modulo int
		//if cuttingFactor != 0 {
		//	modulo = operation.NbrOutput / cuttingFactor
		//}
		if ranges != nil && u != int64(0) && l != int64(0) {
			for i := range elServers.List {
				temp := make([]libdrynx.PublishSignatureBytes, len(ranges))
				for j := 0; j < len(ranges); j++ {
					if cuttingFactor != 0 {
						temp[j] = libdrynx.InitRangeProofSignatureDeterministic((*ranges[j])[0])
					} else {
						temp[j] = libdrynx.InitRangeProofSignature((*ranges[j])[0]) // u is the first elem
					}
				}
				ps[i] = &temp
			}
		} else {
			ps = nil
		}

		// QUERY RECAP
		log.Lvl1("\n")
		log.Lvl1("#----- QUERY -----#")
		log.Lvl1("Service Drynx Test with suite:", libunlynx.SuiTe.String(), "and query:")
		log.Lvl1("SELECT ", operation, " ... FROM DP1, ..., DP", len(elDPs.List), " WHERE ... GROUP BY ", dpData.GroupByValues)
		if ranges == nil || (u == int64(0) && l == int64(0)) {
			log.Lvl1("No input range validation")
		} else {
			log.Lvl1("with input range validation (", len(ps), " x ", len(*ps[0]), ")")
		}
		if libdrynx.AddDiffP(diffP) {
			log.Lvl1(" with differential privacy with epsilon=", diffP.LapMean, " and delta=", diffP.LapScale)
		} else {
			log.Lvl1(" no differential privacy")
		}
		log.Lvl1("#-----------------#\n")
		//-----------

		idToPublic := make(map[string]kyber.Point)
		for _, v := range elServers.List {
			idToPublic[v.String()] = v.ServicePublic(services.ServiceName)
		}
		for _, v := range elDPs.List {
			idToPublic[v.String()] = v.ServicePublic(services.ServiceName)
		}

		if proofs != 0 {
			for _, v := range elVNs.List {
				idToPublic[v.String()] = v.ServicePublic(services.ServiceName)
			}
		}

		// query generation

		surveyID := "query-" + op

		sq := client.GenerateSurveyQuery(elServers, elVNs, dpToServers, idToPublic, surveyID, operation, ranges, ps, proofs, obfuscation, thresholdEntityProofsVerif, diffP, dpData, cuttingFactor)
		if !libdrynx.CheckParameters(sq, diffPri) {
			log.Fatal("Oups!")
		}

		var wg *sync.WaitGroup
		if proofs != 0 {
			// send query to the skipchain and 'wait' for all proofs' verification to be done
			clientSkip := services.NewDrynxClient(elVNs.List[0], "test-skip-"+op)

			wg = libunlynx.StartParallelize(1)
			go func(elVNs *onet.Roster) {
				defer wg.Done()

				err := clientSkip.SendSurveyQueryToVNs(elVNs, &sq)
				if err != nil {
					log.Fatal("Error sending query to VNs:", err)
				}
			}(elVNs)
			libunlynx.EndParallelize(wg)

			wgProofs[i] = libunlynx.StartParallelize(1)
			go func(index int, si *network.ServerIdentity) {
				defer wgProofs[index].Done()

				sb, err := clientSkip.SendEndVerification(si, surveyID)
				if err != nil {
					log.Fatal("Error starting the 'waiting' threads:", err)
				}
				listBlocks[index] = sb
			}(i, elVNs.List[0])
		}

		// send query and receive results
		grp, aggr, err := client.SendSurveyQuery(sq)

		if err != nil {
			t.Fatal("'Drynx' service did not start.", err)
		}

		// Result printing
		if len(*grp) != 0 && len(*grp) != len(*aggr) {
			t.Fatal("Results format problem")
		} else {
			for i, v := range *aggr {
				log.Lvl1((*grp)[i], ": ", v)
			}
		}
		if len(*aggr) != 0 {
			weights := (*aggr)[0]
			if standardisationMode == 1 || standardisationMode == 2 {
				means = nil
				standardDeviations = nil
			}
			accuracy, precision, recall, fscore, auc := performanceEvaluation(weights, XTest, yTest, means, standardDeviations)

			meanAccuracy += accuracy
			meanPrecision += precision
			meanRecall += recall
			meanFscore += fscore
			meanAUC += auc
		}
	}

	meanAccuracy /= float64(numberTrials)
	meanPrecision /= float64(numberTrials)
	meanRecall /= float64(numberTrials)
	meanFscore /= float64(numberTrials)
	meanAUC /= float64(numberTrials)

	fmt.Println("Final evaluation over", numberTrials, "trials")
	fmt.Println("accuracy: ", meanAccuracy)
	fmt.Println("precision:", meanPrecision)
	fmt.Println("recall:   ", meanRecall)
	fmt.Println("F-score:  ", meanFscore)
	fmt.Println("AUC:      ", meanAUC)
	fmt.Println()
	log.Lvl1("ICI")
	//encoding.PrintForLatex(meanAccuracy, meanPrecision, meanRecall, meanFscore, meanAUC)

	if proofs != 0 {
		clientSkip := services.NewDrynxClient(elVNs.List[0], "test-skip")
		for _, wg := range wgProofs {
			libunlynx.EndParallelize(wg)
		}

		// check genesis block
		if len(listBlocks) > 2 {
			sb, err := clientSkip.SendGetGenesis(elVNs.List[0])
			if err != nil {
				t.Fatal("Something wrong when fetching genesis block")
			}
			assert.Equal(t, sb.Data, listBlocks[0].Data)

			sb, err = clientSkip.SendGetLatestBlock(elVNs, listBlocks[0])
			if err != nil {
				t.Fatal("Something wrong when fetching the last block")
			}

			sbRepeat, err := clientSkip.SendGetLatestBlock(elVNs, listBlocks[2])
			if err != nil {
				t.Fatal("Something wrong when fetching the last block")
			}

			assert.Equal(t, sb.Data, sbRepeat.Data)
		}

		queryMean := false
		for i, op := range operationList {
			if op == "mean" && i == 1 {
				queryMean = true
			}
		}

		// only check the blocks when testing all the operation (mean operation must be executed in 2nd place
		if queryMean {
			// check getting one random block
			sb, err := clientSkip.SendGetBlock(elVNs, "query-mean")
			if err != nil {
				t.Fatal("Something wrong when fetching the 'query-mean' block:", err)
			}
			assert.Equal(t, sb.Data, listBlocks[1].Data)

			res, err := clientSkip.SendGetProofs(elVNs.List[0], "query-mean")
			if err != nil {
				t.Fatal("Something wrong when fetching the 'query-mean' form the DB", err)
			}

			// just check if map is not empty
			assert.NotEmpty(t, res)
		}

		// close DB
		clientSkip.SendCloseDB(elVNs, &libdrynx.CloseDB{Close: 1})
	}
}

func TestServiceDrynxLogisticRegressionGSE(t *testing.T) {
	//t.Skip("NOP")
	os.Remove("pre_compute_multiplications.gob")
	log.SetDebugVisible(2)

	//------SET PARAMS--------

	proofs := 0 // 0 is not proof, 1 is proofs, 2 is optimized proofs
	rangeProofs := false
	obfuscation := false

	diffPri := false

	nbrRows := int64(1)
	nbrServers := 3
	nbrDPs := 3
	nbrVNs := 3
	repartition := []int64{1, 1, 1} //repartition: server1: 1 DPs, server2: 1 DPs, server3: 1 DPs

	//simulation
	cuttingFactor := 0

	// ---- simulation parameters -----
	numberTrials := 1
	// 0: train together, test together
	// 1: train together, test separate
	// 2: train separate, test separate
	standardisationMode := 0
	scale := 1e0

	// ---- GSE dataset parameters ----
	//*

	/* read weights from previous iteration */
	GSEinitweights := []float64{0.28989214, 0.00403164,
		-0.4688238, -0.01327044, 0.41339627, -0.9095533, -0.5076538,
		-0.25304535, -0.4593607, -0.23742929, -0.17587663, 0.729111,
		0.5828006, -0.38097605, -0.62863743, -0.475382, -0.04516703,
		0.7998482, 0.7714744, -0.48428646, -0.42010418, 0.22021624,
		-0.02354864, 0.23484327, 0.01927224, 0.20295113, 0.834699,
		0.89799714, 1.0439864, -0.3153268, -0.2906056, 0.28289756,
		-0.42552653, -0.33606827, 0.8765557, -0.91598266, 0.63378704,
		0.1396237, 0.4803092, -0.04822974, -0.8513986, 0.35873085,
		-0.16304304, -0.61336046, 1.1382103, -0.60174024, -0.17802383,
		0.994524, -0.25624424, -0.198234, -0.7057605, -0.1582398,
		-0.6626115, -0.52040803, -0.9655288, -0.01513779, 0.35549968,
		-0.78852004, 0.7447982, 0.7038492, -1.2015365, -0.080038,
		-0.43303534, 1.0312593, -0.41621315, -0.2538817, 0.51830286,
		0.326841, 1.0258775, -0.7634196, 1.2425512, 0.79660696,
		-0.27632168, -0.6338421, 0.56239176, -0.6592224 , -0.6885027 ,
		-0.2571302 , -0.11283868, -0.3708348 , -0.7619225 , 0.5768262 ,
		-0.35511553, -0.5604821 , 0.76351494, -0.5337636 , -0.6682301 ,
		0.35922548, 1.1482604 , 0.10621251, -0.6481585 , 0.34513196,
		1.0680594 , -0.6871224 , -0.14999808, -0.83640885, -0.5065381 ,
		0.2437021 , 0.6234836 , -0.41368178, 1.2088729 }

	/*
	GSEinitweights := []float64{0.5902771172104568, -0.04127670728183489, -0.3202570024805373, 0.2754812131718989, 0.9187912690080765, 0.11130131548759904,
		-0.0717050223995385, 0.11146109877794093, -0.2071813775796026, 0.1896857053528938, 0.16959003401912864,
		0.6483701492303567, -0.02128715282150293, 0.15223491249017054, -0.23556757833970215, -0.1844718473382679,
		-0.5185194620795881, -0.02404538777342949, -0.10024593103635117, 0.2565902661809779, -0.039303672182917256,
		-0.2257186760153665, 0.1827087531260299, 0.6858930990672345, 0.1068445190052582, 0.1378433401188839,
		0.04180618261869623, 0.2592533884048236, 0.021068204132890834, -0.18882156453879306, 0.0742301110200974,
		-0.4457014759065601, 0.2443360219291286, -0.25183022420625045, -0.31966606557467536, 0.08088511316844227,
		-0.19403502618290855, -0.40384953193534984, 0.8005004072087792, -0.19759477342168327, -0.7291511480955835,
		-0.0751633247971401, -0.07056788721679949, 0.04575034522519528, 0.006050641213402584, -0.1754377619726308,
		0.008501251483287757, 0.5338962783432964, 0.3345148382862146, -0.24325304190184832, 0.6511955591362222,
		0.2907192679017982, -0.1663861124513035, 0.36135594855940745, -0.22160516791190893, -0.32190440013823873,
		0.26200349450357485, -0.26108184943168705, 0.5016652278751215, -0.26303469731556134, -0.28429910276559456,
		-0.5751119598777159, -0.5816912893942906, 0.352512077266896, -0.3852726925626071, -0.4379446296225263,
		-0.4937607509962222, -0.19082040367427833, 0.3289875055251721, 0.1460862401758255, 0.30909368615980304,
		0.13952196512039453, 0.25663630715476343, -0.08422852543465463, 0.2551261289148332, 0.10027148445633227,
		0.9091636451814827, -0.1445147964927266, 0.04843955373684375, -0.05895336653559663, -0.20553574398667618,
		-0.17491501522704786, -0.33488202397090455, -0.0752613606876575, -0.25698017957352576, -0.44563129371119375,
		-0.0624915348069571, -0.4480731007278441, 0.18810730911369772, -0.41503580274712576, 0.4562046424714234,
		-0.06674513285360575, 0.09973405995159954, 0.1087583975376056, -0.39689131201114425, 0.015665337806655757,
		-0.2958614169581974, -0.2943639916094213, 0.36912043995298993, -0.4388214223782673, 0.33604394934469867}
	*/
	fmt.Println("len of GSEinitweights:", len(GSEinitweights))
	dataset := "GSE"
	lrParameters := libdrynx.LogisticRegressionParameters{K: 2, PrecisionApproxCoefficients: scale, Lambda: 1,
		Step: 0.01, MaxIterations: 100, InitialWeights: GSEinitweights}
	lrParameters.DatasetName = "GSE"
	//diffP = libdrynx.QueryDiffP{LapMean:0.0, LapScale:30.0, NoiseListSize: 90, Quanta: 0.0, Scale:scale, Limit:60}
	//*/

	//load the data
	filePathTraining := "../tmpdata/" + dataset + "_dataset_training.txt"
	filePathTesting := "../tmpdata/" + dataset + "_dataset_testing.txt"

	XTrain, _ := encoding.LoadData(dataset, filePathTraining)
	XTest, yTest := encoding.LoadData(dataset, filePathTesting)

	var means = make([]float64, 0)
	var standardDeviations = make([]float64, 0)
	if standardisationMode == 0 || standardisationMode == 1 {
		means = encoding.ComputeMeans(XTrain)
		standardDeviations = encoding.ComputeStandardDeviations(XTrain)
	} else {
		means = nil
		standardDeviations = nil
	}

	lrParameters.FilePath = filePathTraining
	lrParameters.NbrRecords = int64(len(XTrain))
	lrParameters.NbrFeatures = int64(len(XTrain[0]))
	lrParameters.Means = means
	lrParameters.StandardDeviations = standardDeviations

	meanAccuracy := 0.0
	meanPrecision := 0.0
	meanRecall := 0.0
	meanFscore := 0.0
	meanAUC := 0.0

	operationList := []string{"logistic regression"}

	thresholdEntityProofsVerif := []float64{1.0, 1.0, 1.0, 1.0} // 1: threshold general, 2: threshold range, 3: obfuscation, 4: threshold key switch
	//------------------------

	if proofs == 1 {
		if obfuscation {
			thresholdEntityProofsVerif = []float64{1.0, 1.0, 1.0, 1.0}
		} else {
			thresholdEntityProofsVerif = []float64{1.0, 1.0, 0.0, 1.0}
		}
	} else {
		thresholdEntityProofsVerif = []float64{0.0, 0.0, 0.0, 0.0}
	}

	local := onet.NewLocalTest(cothority.Suite)
	elServers, elDPs, elVNs := generateNodes(local, nbrServers, nbrDPs, nbrVNs)

	if proofs == 0 {
		elVNs = nil
	}
	defer local.CloseAll()

	dpToServers := repartitionDPs(elServers, elDPs, repartition)

	// Create a client (querier) for the service)
	client := services.NewDrynxClient(elServers.List[0], "test-Drynx")

	var wgProofs []*sync.WaitGroup
	var listBlocks []*skipchain.SkipBlock
	if proofs != 0 {
		wgProofs = make([]*sync.WaitGroup, len(operationList))
		listBlocks = make([]*skipchain.SkipBlock, len(operationList))
	}

	for i, op := range operationList {

		// data providers data generation
		minGenerateData := 3
		maxGenerateData := 4
		dimensions := 5
		operation := libdrynx.ChooseOperation(op, minGenerateData, maxGenerateData, dimensions, cuttingFactor)
		operation.LRParameters = lrParameters
		// define the number of groups for groupBy (1 per default)
		dpData := libdrynx.QueryDPDataGen{GroupByValues: []int64{1}, GenerateRows: nbrRows, GenerateDataMin: int64(minGenerateData), GenerateDataMax: int64(maxGenerateData)}

		// define the ranges for the input validation (1 range per data provider output)
		var u, l int64
		if proofs == 0 {
			rangeProofs = false
		} else {
			if op == "bool_AND" || op == "bool_OR" || op == "min" || op == "max" || op == "union" || op == "inter" {
				if obfuscation {
					rangeProofs = true
					u = int64(2)
					l = int64(1)
				} else {
					rangeProofs = true
					u = int64(0)
					l = int64(0)
				}

			} else {
				obfuscation = false

				if rangeProofs {
					u = int64(16)
					l = int64(16)
				} else {
					rangeProofs = true
					u = int64(0)
					l = int64(0)
				}
			}
		}

		ranges := make([]*[]int64, operation.NbrOutput)

		if rangeProofs {
			for i := range ranges {
				ranges[i] = &[]int64{u, l}
			}
		} else {
			ranges = nil
		}

		// choose if differential privacy or not, no diffP by default
		// choosing the limit is done by drawing the curve (e.g. wolframalpha)
		diffP := libdrynx.QueryDiffP{}
		if diffPri {
			diffP = libdrynx.QueryDiffP{LapMean: 0, LapScale: 15.0, NoiseListSize: 1000, Limit: 65, Scale: 1}
		} else {
			diffP = libdrynx.QueryDiffP{LapMean: 0.0, LapScale: 0.0, NoiseListSize: 0, Quanta: 0.0, Scale: 0}
		}

		// DPs signatures for Input Range Validation
		ps := make([]*[]libdrynx.PublishSignatureBytes, len(elServers.List))
		//var modulo int
		//if cuttingFactor != 0 {
		//	modulo = operation.NbrOutput / cuttingFactor
		//}
		if ranges != nil && u != int64(0) && l != int64(0) {
			for i := range elServers.List {
				temp := make([]libdrynx.PublishSignatureBytes, len(ranges))
				for j := 0; j < len(ranges); j++ {
					if cuttingFactor != 0 {
						temp[j] = libdrynx.InitRangeProofSignatureDeterministic((*ranges[j])[0])
					} else {
						temp[j] = libdrynx.InitRangeProofSignature((*ranges[j])[0]) // u is the first elem
					}
				}
				ps[i] = &temp
			}
		} else {
			ps = nil
		}

		// QUERY RECAP
		log.Lvl1("\n")
		log.Lvl1("#----- QUERY -----#")
		log.Lvl1("Service Drynx Test with suite:", libunlynx.SuiTe.String(), "and query:")
		log.Lvl1("SELECT ", operation, " ... FROM DP1, ..., DP", len(elDPs.List), " WHERE ... GROUP BY ", dpData.GroupByValues)
		if ranges == nil || (u == int64(0) && l == int64(0)) {
			log.Lvl1("No input range validation")
		} else {
			log.Lvl1("with input range validation (", len(ps), " x ", len(*ps[0]), ")")
		}
		if libdrynx.AddDiffP(diffP) {
			log.Lvl1(" with differential privacy with epsilon=", diffP.LapMean, " and delta=", diffP.LapScale)
		} else {
			log.Lvl1(" no differential privacy")
		}
		log.Lvl1("#-----------------#\n")
		//-----------

		idToPublic := make(map[string]kyber.Point)
		for _, v := range elServers.List {
			idToPublic[v.String()] = v.ServicePublic(services.ServiceName)
		}
		for _, v := range elDPs.List {
			idToPublic[v.String()] = v.ServicePublic(services.ServiceName)
		}

		if proofs != 0 {
			for _, v := range elVNs.List {
				idToPublic[v.String()] = v.ServicePublic(services.ServiceName)
			}
		}

		// query generation

		surveyID := "query-" + op

		sq := client.GenerateSurveyQuery(elServers, elVNs, dpToServers, idToPublic, surveyID, operation, ranges, ps, proofs, obfuscation, thresholdEntityProofsVerif, diffP, dpData, cuttingFactor)
		if !libdrynx.CheckParameters(sq, diffPri) {
			log.Fatal("Oups!")
		}

		var wg *sync.WaitGroup
		if proofs != 0 {
			// send query to the skipchain and 'wait' for all proofs' verification to be done
			clientSkip := services.NewDrynxClient(elVNs.List[0], "test-skip-"+op)

			wg = libunlynx.StartParallelize(1)
			go func(elVNs *onet.Roster) {
				defer wg.Done()

				err := clientSkip.SendSurveyQueryToVNs(elVNs, &sq)
				if err != nil {
					log.Fatal("Error sending query to VNs:", err)
				}
			}(elVNs)
			libunlynx.EndParallelize(wg)

			wgProofs[i] = libunlynx.StartParallelize(1)
			go func(index int, si *network.ServerIdentity) {
				defer wgProofs[index].Done()

				sb, err := clientSkip.SendEndVerification(si, surveyID)
				if err != nil {
					log.Fatal("Error starting the 'waiting' threads:", err)
				}
				listBlocks[index] = sb
			}(i, elVNs.List[0])
		}

		// send query and receive results
		grp, aggr, err := client.SendSurveyQuery(sq)

		if err != nil {
			t.Fatal("'Drynx' service did not start.", err)
		}

		// Result printing
		if len(*grp) != 0 && len(*grp) != len(*aggr) {
			t.Fatal("Results format problem")
		} else {
			for i, v := range *aggr {
				log.Lvl1((*grp)[i], ": ", v)
			}
		}
		if len(*aggr) != 0 {
			weights := (*aggr)[0]
			if standardisationMode == 1 || standardisationMode == 2 {
				means = nil
				standardDeviations = nil
			}
			accuracy, precision, recall, fscore, auc := performanceEvaluation(weights, XTest, yTest, means, standardDeviations)

			meanAccuracy += accuracy
			meanPrecision += precision
			meanRecall += recall
			meanFscore += fscore
			meanAUC += auc
		}
	}

	meanAccuracy /= float64(numberTrials)
	meanPrecision /= float64(numberTrials)
	meanRecall /= float64(numberTrials)
	meanFscore /= float64(numberTrials)
	meanAUC /= float64(numberTrials)

	fmt.Println("Final evaluation over", numberTrials, "trials")
	fmt.Println("accuracy: ", meanAccuracy)
	fmt.Println("precision:", meanPrecision)
	fmt.Println("recall:   ", meanRecall)
	fmt.Println("F-score:  ", meanFscore)
	fmt.Println("AUC:      ", meanAUC)
	fmt.Println()
	log.Lvl1("ICI")
	//encoding.PrintForLatex(meanAccuracy, meanPrecision, meanRecall, meanFscore, meanAUC)

	if proofs != 0 {
		clientSkip := services.NewDrynxClient(elVNs.List[0], "test-skip")
		for _, wg := range wgProofs {
			libunlynx.EndParallelize(wg)
		}

		// check genesis block
		if len(listBlocks) > 2 {
			sb, err := clientSkip.SendGetGenesis(elVNs.List[0])
			if err != nil {
				t.Fatal("Something wrong when fetching genesis block")
			}
			assert.Equal(t, sb.Data, listBlocks[0].Data)

			sb, err = clientSkip.SendGetLatestBlock(elVNs, listBlocks[0])
			if err != nil {
				t.Fatal("Something wrong when fetching the last block")
			}

			sbRepeat, err := clientSkip.SendGetLatestBlock(elVNs, listBlocks[2])
			if err != nil {
				t.Fatal("Something wrong when fetching the last block")
			}

			assert.Equal(t, sb.Data, sbRepeat.Data)
		}

		queryMean := false
		for i, op := range operationList {
			if op == "mean" && i == 1 {
				queryMean = true
			}
		}

		// only check the blocks when testing all the operation (mean operation must be executed in 2nd place
		if queryMean {
			// check getting one random block
			sb, err := clientSkip.SendGetBlock(elVNs, "query-mean")
			if err != nil {
				t.Fatal("Something wrong when fetching the 'query-mean' block:", err)
			}
			assert.Equal(t, sb.Data, listBlocks[1].Data)

			res, err := clientSkip.SendGetProofs(elVNs.List[0], "query-mean")
			if err != nil {
				t.Fatal("Something wrong when fetching the 'query-mean' form the DB", err)
			}

			// just check if map is not empty
			assert.NotEmpty(t, res)
		}

		// close DB
		clientSkip.SendCloseDB(elVNs, &libdrynx.CloseDB{Close: 1})
	}
}<|MERGE_RESOLUTION|>--- conflicted
+++ resolved
@@ -8,6 +8,7 @@
 	"github.com/ldsec/drynx/services"
 	"github.com/ldsec/unlynx/lib"
 	"github.com/stretchr/testify/assert"
+	"go.dedis.ch/cothority/v3"
 	"go.dedis.ch/cothority/v3/skipchain"
 	"go.dedis.ch/kyber/v3"
 	"go.dedis.ch/onet/v3"
@@ -345,10 +346,6 @@
 }
 
 func TestServiceDrynxLogisticRegressionForSPECTF(t *testing.T) {
-<<<<<<< HEAD
-=======
-	//t.Skip("not this one")
->>>>>>> 5c3acfd2
 	os.Remove("pre_compute_multiplications.gob")
 	log.SetDebugVisible(2)
 
@@ -1145,17 +1142,17 @@
 
 	operationList := []string{"logistic regression"}
 
-	thresholdEntityProofsVerif := []float64{1.0, 1.0, 1.0, 1.0} // 1: threshold general, 2: threshold range, 3: obfuscation, 4: threshold key switch
+	thresholdEntityProofsVerif := []float64{1.0, 1.0, 1.0, 1.0, 1.0}
 	//------------------------
 
 	if proofs == 1 {
 		if obfuscation {
-			thresholdEntityProofsVerif = []float64{1.0, 1.0, 1.0, 1.0}
-		} else {
-			thresholdEntityProofsVerif = []float64{1.0, 1.0, 0.0, 1.0}
+			thresholdEntityProofsVerif = []float64{1.0, 1.0, 1.0, 1.0, 1.0}
+		} else {
+			thresholdEntityProofsVerif = []float64{1.0, 1.0, 0.0, 1.0, 1.0}
 		}
 	} else {
-		thresholdEntityProofsVerif = []float64{0.0, 0.0, 0.0, 0.0}
+		thresholdEntityProofsVerif = []float64{0.0, 0.0, 0.0, 0.0, 0.0}
 	}
 
 	local := onet.NewLocalTest(libunlynx.SuiTe)
@@ -1434,7 +1431,6 @@
 }
 
 func TestServiceDrynxLogisticRegressionBC(t *testing.T) {
-	//t.Skip("NOP")
 	os.Remove("pre_compute_multiplications.gob")
 	log.SetDebugVisible(2)
 
@@ -1462,7 +1458,6 @@
 	// 2: train separate, test separate
 	standardisationMode := 0
 	scale := 1e0
-
 
 	// ---- BC dataset parameters ----
 	BCinitweights := []float64{1.848370088551476,
@@ -1487,79 +1482,24 @@
 		0.16728598318765117, 0.04322534995062402, 0.2543801966506651, 0.5085375175168044, 0.07270585568534323,
 		0.11092331319569534, -0.2524445860751483, 0.03253185728512441, -0.09449075313430573, -0.1548520846443554}
 
-
-	//*
-	// middle result
-	/*
-	BCinitweights := []float64{1.7678564358780904,
-		0.3132592806711221, 0.05123679904111379, -0.211006511471912, -0.336454378916358, 0.05447397588283442,
-		-0.13378148815030416, -0.025122615577070077, 0.3985908650726176, 0.16543134903993278, -0.038478322039736876,
-		0.044544000428805006, 0.5904158483405, -0.023883539839266082, 0.21733449518272344, -0.03859502161776531,
-		-0.12001645192599923, 0.19594845081493675, 0.13779476914060157, -0.046315157262940214, 0.2183237553845953,
-		0.44780967124197796, -0.032499157124520235, -0.04104381536145418, 0.15717521335871093, 0.44763526131268355,
-		0.1485521203315279, -0.08260334971841123, 0.3918316483454583, 0.15934075475982182, -0.23493752609625923,
-		-0.200443426942284, -0.09024461695428579, 0.34830921494681255, -0.05703430022910106, -0.20324110475898996,
-		-0.3868835854272387, 0.28349060733651904, -0.01127954970344747, 0.17550396859614834, 0.414025733105834,
-		-0.16184302699830858, 0.03727612036303281, 0.2078866150113124, -0.055671052760772555, 0.31619953545874335,
-		0.0018207544153033088, -0.2237626116556003, 0.41354801301316063, 0.08207850668870376, -0.06854756298712485,
-		0.07539062007277422, 0.2544361697891417, -0.1770762262882377, 0.2747363695512233, -0.04966570293050547,
-		-0.12207873829569824, -0.1777849695585312, 0.553903680899237, -0.02822620152542268, 0.15440906249720784,
-		0.09193628548103776, -0.38043299289530014, 0.07105028330102217, -0.1840891617092915, 0.07705241918752796,
-		0.47668388442437337, -0.06661756217511824, 0.12709331412274766, -0.14418500693406824, 0.36634070037181626,
-		-0.06783147336314624, 0.20113473878872545, 0.2151256882247086, 0.001554957482651289, 0.14677177530313015,
-		-0.05021346669444275, -0.04857022325760648, -0.33551982135034286, -0.06109254490184663, 0.09592335548264425,
-		-0.15748415191541962, -0.2892707851690166, 0.659746667067952, -0.10500013957844206, -0.09995635933608177,
-		0.009234197927164643, -0.02819336600626385, 0.008430546523083443, 0.1780979299653693, 0.11000541642128922,
-		0.14224243983753682, 0.09986336117224624, 0.1616071055343526, 0.5695679857308711, 0.07769462814000343,
-		0.14182339703696617, -0.22746938705039316, 0.08911218324273486, -0.05435587711871381, -0.1077639945507261}
-
-	 */
-
-	/*
-	// a not good final local minima
-	BCinitweights := []float64{1.7115208396211532,
-		0.09804344539048392, 0.30963110418350737, 0.4967334110231846, -0.15353977578926087, -0.4350077909394633,
-		0.16076891407306781, -0.14221152006122426, 0.007963791680404092, 0.2752225340966251, -0.11088053743501176,
-		0.36267428767092047, -0.08629587368935143, 0.32155865122248045, -0.2545497626115361, -0.2113361833706059,
-		0.06746532877759231, -0.11769384529065292, 0.029477073284705894, -0.24081898197822793, 0.07697280458594383,
-		0.20722458170606006, 0.1418028017834666, 0.2920948096454178, -0.2266158476094183, 0.5188710173394244,
-		-0.2080113065995116, -0.1093896385402383, 0.6721868981975611, 0.20139883555781593, 0.46298473051153033,
-		0.12111612968290668, -0.28856835108426176, 0.19428186539720618, -0.3769906034130692, 0.9081009984974028,
-		0.1117642964447684, 0.02475902287319749, 0.3866347562282525, -0.14004596559395988, -0.27126314299084614,
-		-0.05546879993442043, -0.39823622853806195, -0.026317703573272816, 0.1535473064394457, -0.03752062950338876,
-		-0.07912320829028992, -0.5313288027332748, 0.2663143581382137, -0.15881925607270272, 0.5131109384036685,
-		-0.09808076097404758, -0.382886334353289, 0.36614171603006335, 0.16461542057213535, -0.08967723353637211,
-		-0.08894533424539038, -0.6553821619629254, -0.5033171833154536, -0.6255268570524627, -0.10911745594889843,
-		0.1469450355408124, -0.3912543854095289, 0.056231261585926444, -0.23080457365669904, -0.4426030793809363,
-		-0.128423110308115, 0.2886225357367721, 0.09827694027888774, -0.09198279014975394, -0.47116202593192896,
-		0.21706903082500198, -0.15646653965155305, -0.37975445743177183, -0.04213798367528775, 0.3910878047329491,
-		0.29440525214441554, 0.05120328642048394, 0.0416197567575079, 0.09084182366937081, 0.018407314731036052,
-		-0.56581227234986, -0.16812782265375842, 0.024473467110893314, -0.6499443233281175, -0.010200641306524144,
-		-0.38326883823275937, 0.12062211152978697, 0.07441169536548753, -0.19402181849157954, -0.24752650232185466,
-		0.037185230634735195, -0.06839622019369669, 0.31165910707689715, 0.06619039800641713, -0.2371871547720122,
-		-0.13054716798072996, 0.2272086497446085, 0.1970550089670653, 0.04188823481499862, 0.8779883846586765}
-
-	 */
 	fmt.Println("len of BCinitweights:", len(BCinitweights))
 	dataset := "BC"
 	lrParameters := libdrynx.LogisticRegressionParameters{K: 2, PrecisionApproxCoefficients: scale, Lambda: 1,
-		Step: 0.1, MaxIterations:1000, InitialWeights: BCinitweights}
+		Step: 0.1, MaxIterations: 1000, InitialWeights: BCinitweights}
 	lrParameters.DatasetName = "BC"
-	//diffP = libdrynx.QueryDiffP{LapMean:0.0, LapScale:30.0, NoiseListSize: 90, Quanta: 0.0, Scale:scale, Limit:60}
-	//*/
 
 	//load the data
 	filePathTraining := "../tmpdata/" + dataset + "_dataset_training.txt"
 	filePathTesting := "../tmpdata/" + dataset + "_dataset_testing.txt"
 
-	XTrain, _ := encoding.LoadData(dataset, filePathTraining)
-	XTest, yTest := encoding.LoadData(dataset, filePathTesting)
+	XTrain, _ := libdrynxencoding.LoadData(dataset, filePathTraining)
+	XTest, yTest := libdrynxencoding.LoadData(dataset, filePathTesting)
 
 	var means = make([]float64, 0)
 	var standardDeviations = make([]float64, 0)
 	if standardisationMode == 0 || standardisationMode == 1 {
-		means = encoding.ComputeMeans(XTrain)
-		standardDeviations = encoding.ComputeStandardDeviations(XTrain)
+		means = libdrynxencoding.ComputeMeans(XTrain)
+		standardDeviations = libdrynxencoding.ComputeStandardDeviations(XTrain)
 	} else {
 		means = nil
 		standardDeviations = nil
@@ -1579,17 +1519,16 @@
 
 	operationList := []string{"logistic regression"}
 
-	thresholdEntityProofsVerif := []float64{1.0, 1.0, 1.0, 1.0} // 1: threshold general, 2: threshold range, 3: obfuscation, 4: threshold key switch
-	//------------------------
+	thresholdEntityProofsVerif := []float64{1.0, 1.0, 1.0, 1.0, 1.0}
 
 	if proofs == 1 {
 		if obfuscation {
-			thresholdEntityProofsVerif = []float64{1.0, 1.0, 1.0, 1.0}
-		} else {
-			thresholdEntityProofsVerif = []float64{1.0, 1.0, 0.0, 1.0}
+			thresholdEntityProofsVerif = []float64{1.0, 1.0, 1.0, 1.0, 1.0}
+		} else {
+			thresholdEntityProofsVerif = []float64{1.0, 1.0, 0.0, 1.0, 1.0}
 		}
 	} else {
-		thresholdEntityProofsVerif = []float64{0.0, 0.0, 0.0, 0.0}
+		thresholdEntityProofsVerif = []float64{0.0, 0.0, 0.0, 0.0, 0.0}
 	}
 
 	local := onet.NewLocalTest(cothority.Suite)
@@ -1674,18 +1613,14 @@
 
 		// DPs signatures for Input Range Validation
 		ps := make([]*[]libdrynx.PublishSignatureBytes, len(elServers.List))
-		//var modulo int
-		//if cuttingFactor != 0 {
-		//	modulo = operation.NbrOutput / cuttingFactor
-		//}
 		if ranges != nil && u != int64(0) && l != int64(0) {
 			for i := range elServers.List {
 				temp := make([]libdrynx.PublishSignatureBytes, len(ranges))
 				for j := 0; j < len(ranges); j++ {
 					if cuttingFactor != 0 {
-						temp[j] = libdrynx.InitRangeProofSignatureDeterministic((*ranges[j])[0])
+						temp[j] = libdrynxrange.InitRangeProofSignatureDeterministic((*ranges[j])[0])
 					} else {
-						temp[j] = libdrynx.InitRangeProofSignature((*ranges[j])[0]) // u is the first elem
+						temp[j] = libdrynxrange.InitRangeProofSignature((*ranges[j])[0]) // u is the first elem
 					}
 				}
 				ps[i] = &temp
@@ -1868,7 +1803,6 @@
 }
 
 func TestServiceDrynxLogisticRegressionGSE(t *testing.T) {
-	//t.Skip("NOP")
 	os.Remove("pre_compute_multiplications.gob")
 	log.SetDebugVisible(2)
 
@@ -1916,15 +1850,14 @@
 		-0.78852004, 0.7447982, 0.7038492, -1.2015365, -0.080038,
 		-0.43303534, 1.0312593, -0.41621315, -0.2538817, 0.51830286,
 		0.326841, 1.0258775, -0.7634196, 1.2425512, 0.79660696,
-		-0.27632168, -0.6338421, 0.56239176, -0.6592224 , -0.6885027 ,
-		-0.2571302 , -0.11283868, -0.3708348 , -0.7619225 , 0.5768262 ,
-		-0.35511553, -0.5604821 , 0.76351494, -0.5337636 , -0.6682301 ,
-		0.35922548, 1.1482604 , 0.10621251, -0.6481585 , 0.34513196,
-		1.0680594 , -0.6871224 , -0.14999808, -0.83640885, -0.5065381 ,
-		0.2437021 , 0.6234836 , -0.41368178, 1.2088729 }
-
-	/*
-	GSEinitweights := []float64{0.5902771172104568, -0.04127670728183489, -0.3202570024805373, 0.2754812131718989, 0.9187912690080765, 0.11130131548759904,
+		-0.27632168, -0.6338421, 0.56239176, -0.6592224, -0.6885027,
+		-0.2571302, -0.11283868, -0.3708348, -0.7619225, 0.5768262,
+		-0.35511553, -0.5604821, 0.76351494, -0.5337636, -0.6682301,
+		0.35922548, 1.1482604, 0.10621251, -0.6481585, 0.34513196,
+		1.0680594, -0.6871224, -0.14999808, -0.83640885, -0.5065381,
+		0.2437021, 0.6234836, -0.41368178, 1.2088729}
+
+	/*GSEinitweights := []float64{0.5902771172104568, -0.04127670728183489, -0.3202570024805373, 0.2754812131718989, 0.9187912690080765, 0.11130131548759904,
 		-0.0717050223995385, 0.11146109877794093, -0.2071813775796026, 0.1896857053528938, 0.16959003401912864,
 		0.6483701492303567, -0.02128715282150293, 0.15223491249017054, -0.23556757833970215, -0.1844718473382679,
 		-0.5185194620795881, -0.02404538777342949, -0.10024593103635117, 0.2565902661809779, -0.039303672182917256,
@@ -1950,21 +1883,19 @@
 	lrParameters := libdrynx.LogisticRegressionParameters{K: 2, PrecisionApproxCoefficients: scale, Lambda: 1,
 		Step: 0.01, MaxIterations: 100, InitialWeights: GSEinitweights}
 	lrParameters.DatasetName = "GSE"
-	//diffP = libdrynx.QueryDiffP{LapMean:0.0, LapScale:30.0, NoiseListSize: 90, Quanta: 0.0, Scale:scale, Limit:60}
-	//*/
 
 	//load the data
 	filePathTraining := "../tmpdata/" + dataset + "_dataset_training.txt"
 	filePathTesting := "../tmpdata/" + dataset + "_dataset_testing.txt"
 
-	XTrain, _ := encoding.LoadData(dataset, filePathTraining)
-	XTest, yTest := encoding.LoadData(dataset, filePathTesting)
+	XTrain, _ := libdrynxencoding.LoadData(dataset, filePathTraining)
+	XTest, yTest := libdrynxencoding.LoadData(dataset, filePathTesting)
 
 	var means = make([]float64, 0)
 	var standardDeviations = make([]float64, 0)
 	if standardisationMode == 0 || standardisationMode == 1 {
-		means = encoding.ComputeMeans(XTrain)
-		standardDeviations = encoding.ComputeStandardDeviations(XTrain)
+		means = libdrynxencoding.ComputeMeans(XTrain)
+		standardDeviations = libdrynxencoding.ComputeStandardDeviations(XTrain)
 	} else {
 		means = nil
 		standardDeviations = nil
@@ -1984,17 +1915,16 @@
 
 	operationList := []string{"logistic regression"}
 
-	thresholdEntityProofsVerif := []float64{1.0, 1.0, 1.0, 1.0} // 1: threshold general, 2: threshold range, 3: obfuscation, 4: threshold key switch
-	//------------------------
+	thresholdEntityProofsVerif := []float64{1.0, 1.0, 1.0, 1.0, 1.0}
 
 	if proofs == 1 {
 		if obfuscation {
-			thresholdEntityProofsVerif = []float64{1.0, 1.0, 1.0, 1.0}
-		} else {
-			thresholdEntityProofsVerif = []float64{1.0, 1.0, 0.0, 1.0}
+			thresholdEntityProofsVerif = []float64{1.0, 1.0, 1.0, 1.0, 1.0}
+		} else {
+			thresholdEntityProofsVerif = []float64{1.0, 1.0, 0.0, 1.0, 1.0}
 		}
 	} else {
-		thresholdEntityProofsVerif = []float64{0.0, 0.0, 0.0, 0.0}
+		thresholdEntityProofsVerif = []float64{0.0, 0.0, 0.0, 0.0, 0.0}
 	}
 
 	local := onet.NewLocalTest(cothority.Suite)
@@ -2088,9 +2018,9 @@
 				temp := make([]libdrynx.PublishSignatureBytes, len(ranges))
 				for j := 0; j < len(ranges); j++ {
 					if cuttingFactor != 0 {
-						temp[j] = libdrynx.InitRangeProofSignatureDeterministic((*ranges[j])[0])
+						temp[j] = libdrynxrange.InitRangeProofSignatureDeterministic((*ranges[j])[0])
 					} else {
-						temp[j] = libdrynx.InitRangeProofSignature((*ranges[j])[0]) // u is the first elem
+						temp[j] = libdrynxrange.InitRangeProofSignature((*ranges[j])[0]) // u is the first elem
 					}
 				}
 				ps[i] = &temp
