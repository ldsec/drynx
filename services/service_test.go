--- conflicted
+++ resolved
@@ -40,14 +40,9 @@
 func TestServiceDrynx(t *testing.T) {
 	log.SetDebugVisible(2)
 	//------SET PARAMS--------
-<<<<<<< HEAD
-
 	proofs := int64(1) // 0 is not proof, 1 is proofs, 2 is optimized proofs
 	rangeProofs := true
-=======
-	proofs := int64(1) // 0 is not proof, 1 is proofs, 2 is optimized proofs
-	rangeProofs := false
->>>>>>> 9f4b0e52
+
 	obfuscation := false
 
 	diffPri := false
@@ -74,7 +69,7 @@
 	local := onet.NewLocalTest(libunlynx.SuiTe)
 	elServers, elDPs, elVNs := generateNodes(local, nbrServers, nbrDPs, nbrVNs)
 	dpsUsed := make([]*network.ServerIdentity, len(elDPs.List))
-<<<<<<< HEAD
+
 	for i := range elDPs.List {
 		dpsUsed[i] = elDPs.List[i]
 	}
@@ -82,10 +77,6 @@
 	if proofs == 0 {
 		elVNs = nil
 	}
-=======
-	for i := range elDPs.List {dpsUsed[i] = elDPs.List[i]}
-	if proofs == int64(0) {elVNs = nil}
->>>>>>> 9f4b0e52
 	defer local.CloseAll()
 
 	// Create dpToServers manually based on the group tomls
@@ -102,19 +93,11 @@
 	}
 
 	for i, op := range operationList {
-<<<<<<< HEAD
 		// data providers data generation [minGenerateData, maxGenerateData[
 		minGenerateData := int64(1)
 		maxGenerateData := int64(2)
 		dimensions := int64(5)
 		operation := libdrynx.ChooseOperation(op, "", minGenerateData, maxGenerateData, dimensions, cuttingFactor, libdrynx.LogisticRegressionParameters{})
-=======
-		// data providers data generation
-		minGenerateData := int64(0)
-		maxGenerateData := int64(100)
-		dimensions := int64(5)
-		operation := libdrynx.ChooseOperation(op, "RR", minGenerateData, maxGenerateData, dimensions, cuttingFactor, lrParameters)
->>>>>>> 9f4b0e52
 
 		// define the number of groups for groupBy (1 per default)
 		dpData := libdrynx.QueryDPDataGen{
@@ -157,7 +140,6 @@
 		}
 
 		ranges := make([]*[]int64, operation.NbrOutput)
-<<<<<<< HEAD
 		if rangeProofs {
 			for i := range ranges {
 				ranges[i] = &[]int64{u, l}
@@ -165,9 +147,6 @@
 		} else {
 			ranges = nil
 		}
-=======
-		if rangeProofs {for i := range ranges {ranges[i] = &[]int64{u, l}}} else {ranges = nil}
->>>>>>> 9f4b0e52
 
 		// choose if differential privacy or not, no diffP by default
 		// choosing the limit is done by drawing the curve (e.g. wolfram alpha)
@@ -211,7 +190,6 @@
 		//-----------
 
 		idToPublic := make(map[string]kyber.Point)
-<<<<<<< HEAD
 		for _, v := range elServers.List {
 			idToPublic[v.String()] = v.Public
 		}
@@ -221,11 +199,6 @@
 		if proofs != 0 {
 			for _, v := range elVNs.List {idToPublic[v.String()] = v.Public}
 		}
-=======
-		for _, v := range elServers.List {idToPublic[v.String()] = v.Public}
-		for _, v := range elDPs.List {idToPublic[v.String()] = v.Public}
-		if proofs != int64(0) {for _, v := range elVNs.List {idToPublic[v.String()] = v.Public}}
->>>>>>> 9f4b0e52
 
 		// query generation
 		surveyID := "query-" + op
@@ -666,13 +639,9 @@
 
 	lrParameters.NbrDps = int64(len(elDPs.List))
 
-<<<<<<< HEAD
 	if proofs == 0 {
 		elVNs = nil
 	}
-=======
-	if proofs == int64(0) {elVNs = nil}
->>>>>>> 9f4b0e52
 	defer local.CloseAll()
 
 	dpToServers := RepartitionDPs(elServers, elDPs, repartition)
@@ -680,16 +649,7 @@
 	// Create a client (querier) for the service)
 	client := NewDrynxClient(elServers.List[0], "test-Drynx")
 
-<<<<<<< HEAD
 	var wgProofs *sync.WaitGroup
-=======
-	var wgProofs []*sync.WaitGroup
-	var listBlocks []*skipchain.SkipBlock
-	if proofs != int64(0) {
-		wgProofs = make([]*sync.WaitGroup, len(operationList))
-		listBlocks = make([]*skipchain.SkipBlock, len(operationList))
-	}
->>>>>>> 9f4b0e52
 
 	// data providers data generation
 	minGenerateData := int64(3)
