package services

import (
	"github.com/lca1/unlynx/lib/shuffle"
	"github.com/lca1/unlynx/lib/tools"
	"time"
	"sync"
	"github.com/btcsuite/goleveldb/leveldb/errors"
	"github.com/coreos/bbolt"
	"github.com/dedis/cothority/skipchain"
	"github.com/dedis/kyber/util/random"
	"github.com/dedis/onet"
	"github.com/dedis/onet/log"
	"github.com/dedis/onet/network"
	"github.com/fanliao/go-concurrentMap"
	"github.com/lca1/drynx/lib"
	"github.com/lca1/drynx/protocols"
	"github.com/lca1/unlynx/lib"
	"github.com/lca1/unlynx/protocols"
)

// ServiceName is the registered name for the drynx service.
const ServiceName = "drynx"

const gobFile = "pre_compute_multiplications.gob"

// Survey represents a survey with the corresponding params
type Survey struct {
	SurveyQuery        libdrynx.SurveyQuery
	QueryResponseState libdrynx.ResponseAllDPs // QueryResponse keeps track of the response from the data providers, the aggregated data, and the final results
	Noises             libunlynx.CipherVector
	ShufflePrecompute  []libunlynx.CipherVectorScalar
	MapPIs             map[string]onet.ProtocolInstance

	// channels
	DPqueryChannel chan int // To wait for all DPs to finish the getting the query before continuing
	SyncDCPChannel chan int // To wait to synchronize the execution of the data collection protocol between the servers
	DPdataChannel  chan int // To wait for all nodes to finish the getting their data before continuing
	DiffPChannel   chan int // To wait for the noise to be collectively computed

	// mutex
	Mutex *sync.Mutex
}

func castToSurvey(object interface{}, err error) Survey {
	if err != nil {
		log.Fatal("[SERVICE] <drynx> Server, Error reading map")
	}
	return object.(Survey)
}

// DPqueryReceived is used to ensure that all DPs have received the query and can proceed with the data collection protocol
type DPqueryReceived struct {
	SurveyID string
}

// SyncDCP used to synchronize the computing nodes
type SyncDCP struct {
	SurveyID string
}

// DPdataFinished is used to ensure that all servers have received the data and can proceed with the collective aggregation
type DPdataFinished struct {
	SurveyID string
}

// ServiceDrynx defines a service in drynx with a survey.
type ServiceDrynx struct {
	*onet.ServiceProcessor

	// ---- Computing Nodes ----
	Survey *concurrent.ConcurrentMap
	// -------------------------

	// ---- Verifying Nodes ----
	Skipchain     *skipchain.Client
	LastSkipBlock *skipchain.SkipBlock
	//Contains size for a query, as well as the bitmap for this query
	Request *concurrent.ConcurrentMap
	//the name of DB and the DB in itself is dedicated to the server.
	DBPath string
	DB     *bbolt.DB
	//To make everything thread safe (database access and updating parameters)
	Mutex *sync.Mutex
	// Too receive the bitmaps from the nodes
	SharedBMChannel chan map[string]int64
	// To finish the protocols
	SharedBMChannelToTerminate chan struct{}
	// -------------------------
}

// MsgTypes defines the Message Type SurveyID for all the service's intra-messages.
type MsgTypes struct {
	msgSurveyQuery     network.MessageTypeID
	msgSurveyQueryToDP network.MessageTypeID
	msgDPqueryReceived network.MessageTypeID
	msgSyncDCP         network.MessageTypeID
	msgDPdataFinished  network.MessageTypeID
}

var msgTypes = MsgTypes{}

func init() {
	onet.RegisterNewService(ServiceName, NewService)

	msgTypes.msgSurveyQuery = network.RegisterMessage(&libdrynx.SurveyQuery{})
	msgTypes.msgSurveyQueryToDP = network.RegisterMessage(&libdrynx.SurveyQueryToDP{})
	msgTypes.msgDPqueryReceived = network.RegisterMessage(&DPqueryReceived{})
	msgTypes.msgSyncDCP = network.RegisterMessage(&SyncDCP{})
	msgTypes.msgDPdataFinished = network.RegisterMessage(&DPdataFinished{})

	network.RegisterMessage(&libdrynx.SurveyQueryToVN{})
	network.RegisterMessage(&libdrynx.ResponseDP{})

	network.RegisterMessage(&libdrynx.EndVerificationRequest{})

	network.RegisterMessage(libdrynx.DataBlock{})
	network.RegisterMessage(&libdrynx.GetLatestBlock{})
	network.RegisterMessage(&libdrynx.GetGenesis{})
	network.RegisterMessage(&libdrynx.GetBlock{})
	network.RegisterMessage(&libdrynx.GetProofs{})
	network.RegisterMessage(&libdrynx.CloseDB{})
}

// NewService constructor which registers the needed messages.
func NewService(c *onet.Context) (onet.Service, error) {
	newDrynxInstance := &ServiceDrynx{
		ServiceProcessor: onet.NewServiceProcessor(c),
		Survey:           concurrent.NewConcurrentMap(),
		Mutex:            &sync.Mutex{},
	}
	var cerr error
	if cerr = newDrynxInstance.RegisterHandler(newDrynxInstance.HandleSurveyQuery); cerr != nil {
		log.Fatal("[SERVICE] <drynx> Server, Wrong Handler.", cerr)
	}
	if cerr = newDrynxInstance.RegisterHandler(newDrynxInstance.HandleSurveyQueryToDP); cerr != nil {
		log.Fatal("[SERVICE] <drynx> Server, Wrong Handler.", cerr)
	}
	if cerr = newDrynxInstance.RegisterHandler(newDrynxInstance.HandleSurveyQueryToVN); cerr != nil {
		log.Fatal("[SERVICE] <drynx> Server, Wrong Handler.", cerr)
	}
	if cerr = newDrynxInstance.RegisterHandler(newDrynxInstance.HandleDPqueryReceived); cerr != nil {
		log.Fatal("[SERVICE] <drynx> Server, Wrong Handler.", cerr)
	}
	if cerr = newDrynxInstance.RegisterHandler(newDrynxInstance.HandleSyncDCP); cerr != nil {
		log.Fatal("[SERVICE] <drynx> Server, Wrong Handler.", cerr)
	}
	if cerr = newDrynxInstance.RegisterHandler(newDrynxInstance.HandleDPdataFinished); cerr != nil {
		log.Fatal("[SERVICE] <drynx> Server, Wrong Handler.", cerr)
	}
	if cerr = newDrynxInstance.RegisterHandler(newDrynxInstance.HandleEndVerification); cerr != nil {
		log.Fatal("[SERVICE] <drynx> Server, Wrong Handler.", cerr)
	}
	if cerr = newDrynxInstance.RegisterHandler(newDrynxInstance.HandleGetLatestBlock); cerr != nil {
		log.Fatal("[SERVICE] <drynx> Server, Wrong Handler.", cerr)
	}
	if cerr = newDrynxInstance.RegisterHandler(newDrynxInstance.HandleGetGenesis); cerr != nil {
		log.Fatal("[SERVICE] <drynx> Server, Wrong Handler.", cerr)
	}
	if cerr = newDrynxInstance.RegisterHandler(newDrynxInstance.HandleGetBlock); cerr != nil {
		log.Fatal("[SERVICE] <drynx> Server, Wrong Handler.", cerr)
	}
	if cerr = newDrynxInstance.RegisterHandler(newDrynxInstance.HandleGetProofs); cerr != nil {
		log.Fatal("[SERVICE] <drynx> Server, Wrong Handler.", cerr)
	}
	if cerr = newDrynxInstance.RegisterHandler(newDrynxInstance.HandleCloseDB); cerr != nil {
		log.Fatal("[SERVICE] <drynx> Server, Wrong Handler.", cerr)
	}

	c.RegisterProcessor(newDrynxInstance, msgTypes.msgSurveyQuery)
	c.RegisterProcessor(newDrynxInstance, msgTypes.msgSurveyQueryToDP)
	c.RegisterProcessor(newDrynxInstance, msgTypes.msgDPqueryReceived)
	c.RegisterProcessor(newDrynxInstance, msgTypes.msgSyncDCP)
	c.RegisterProcessor(newDrynxInstance, msgTypes.msgDPdataFinished)

	//Register new verifFunction
	if err := skipchain.RegisterVerification(c, VerifyBitmap, newDrynxInstance.verifyFuncBitmap); err != nil {
		return nil, err
	}

	return newDrynxInstance, cerr
}

// Process implements the processor interface and is used to recognize messages broadcasted between servers
func (s *ServiceDrynx) Process(msg *network.Envelope) {
	if msg.MsgType.Equal(msgTypes.msgSurveyQuery) {
		tmp := (msg.Msg).(*libdrynx.SurveyQuery)
		s.HandleSurveyQuery(tmp)
	} else if msg.MsgType.Equal(msgTypes.msgSurveyQueryToDP) {
		tmp := (msg.Msg).(*libdrynx.SurveyQueryToDP)
		s.HandleSurveyQueryToDP(tmp)
	} else if msg.MsgType.Equal(msgTypes.msgDPqueryReceived) {
		tmp := (msg.Msg).(*DPqueryReceived)
		s.HandleDPqueryReceived(tmp)
	} else if msg.MsgType.Equal(msgTypes.msgSyncDCP) {
		tmp := (msg.Msg).(*SyncDCP)
		s.HandleSyncDCP(tmp)
	} else if msg.MsgType.Equal(msgTypes.msgDPdataFinished) {
		tmp := (msg.Msg).(*DPdataFinished)
		s.HandleDPdataFinished(tmp)
	}
}

// Query Handlers
//______________________________________________________________________________________________________________________

// HandleDPqueryReceived handles the channel that each server has to know when to proceed with data collection protocol
func (s *ServiceDrynx) HandleDPqueryReceived(recq *DPqueryReceived) (network.Message, error) {
	var el interface{}
	el = nil
	for el == nil {
		el, _ = s.Survey.Get(recq.SurveyID)

		if el != nil {
			break
		}

		time.Sleep(time.Millisecond * 100)
	}

	castToSurvey(s.Survey.Get(recq.SurveyID)).DPqueryChannel <- 1
	return nil, nil
}

// HandleSyncDCP handles the messages to synchronize between computing nodes
func (s *ServiceDrynx) HandleSyncDCP(recq *SyncDCP) (network.Message, error) {
	var el interface{}
	el = nil
	for el == nil {
		el, _ = s.Survey.Get(recq.SurveyID)

		if el != nil {
			break
		}

		time.Sleep(time.Millisecond * 100)
	}

	castToSurvey(s.Survey.Get(recq.SurveyID)).SyncDCPChannel <- 1
	return nil, nil
}

// HandleDPdataFinished handles the channel that each server has to know when to proceed with the collective aggregation
func (s *ServiceDrynx) HandleDPdataFinished(recq *DPdataFinished) (network.Message, error) {
	var el interface{}
	el = nil
	for el == nil {
		el, _ = s.Survey.Get(recq.SurveyID)

		if el != nil {
			break
		}

		time.Sleep(time.Millisecond * 100)
	}

	castToSurvey(s.Survey.Get(recq.SurveyID)).DPdataChannel <- 1
	return nil, nil
}

// HandleSurveyQuery handles the reception of a survey creation query by instantiating the corresponding survey.
func (s *ServiceDrynx) HandleSurveyQuery(recq *libdrynx.SurveyQuery) (network.Message, error) {
	log.Lvl2("[SERVICE] <drynx> Server", s.ServerIdentity().String(), "received a Survey Query")

	recq.Query.IVSigs.InputValidationSigs = recreateRangeSignatures(recq.Query.IVSigs)

	// get the total number DPs
	nbrDPs := 0
	for _, v := range recq.ServerToDP {
		if v != nil {
			nbrDPs += len(*v)
		}
	}

	// only generate ProofCollection protocol instances if proofs is enabled
	var mapPIs map[string]onet.ProtocolInstance
	if recq.Query.Proofs != 0 {
		mapPIs = s.generateMapPIs(recq)
	}

	// survey instantiation
	s.Survey.Put(recq.SurveyID, Survey{
		SurveyQuery:    *recq,
		DPqueryChannel: make(chan int, nbrDPs),
		SyncDCPChannel: make(chan int, nbrDPs),
		DPdataChannel:  make(chan int, nbrDPs),
		DiffPChannel:   make(chan int, nbrDPs),
		MapPIs:         mapPIs,
	})

	survey := castToSurvey(s.Survey.Get(recq.SurveyID))

	// prepares the precomputation for shuffling
	lineSize := 100 // + 1 is for the possible count attribute
	survey.ShufflePrecompute = libunlynxshuffle.PrecomputationWritingForShuffling(false, gobFile, s.ServerIdentity().String(), libunlynx.SuiTe.Scalar().Pick(random.New()), recq.RosterServers.Aggregate, lineSize)

	// if is the root server: send query to all other servers and its data providers
	if recq.IntraMessage == false {
		recq.IntraMessage = true
		// to other computing servers
		err := libunlynxtools.SendISMOthers(s.ServiceProcessor, &recq.RosterServers, recq)
		if err != nil {
			log.Error("[SERVICE] <drynx> Server, broadcasting [SurveyQuery] error ", err)
		}
		recq.IntraMessage = false
	}

	// to the DPs
	listDPs := generateDataCollectionRoster(s.ServerIdentity(), recq.ServerToDP)
	//Filter the list of DPs at every server depending on the DPs over which the query is executed
	listDPs = checkIfDPisUsedinQuery(s.ServerIdentity(), recq.DPsUsed, listDPs)

	if listDPs != nil {
<<<<<<< HEAD
		err := libunlynxtools.SendISMOthers(s.ServiceProcessor, listDPs, &libdrynx.SurveyQueryToDP{SQ: *recq, Root: s.ServerIdentity()})
		if err != nil {
			log.Error("[SERVICE] <drynx> Server, broadcasting [SurveyQuery] error ", err)
		}
=======
		err := libunlynx.SendISMOthers(s.ServiceProcessor, listDPs, &libdrynx.SurveyQueryToDP{SQ: *recq, Root: s.ServerIdentity()})
		if err != nil {log.Error("[SERVICE] <drynx> Server, broadcasting [SurveyQuery] error ", err)}
>>>>>>> 01e31711
	}

	// DRO Phase
	if recq.IntraMessage == false {
		go func() {
			//diffPTimer := libDrynx.StartTimer(s.ServerIdentity().String() + "_DiffPPhase")
			if libdrynx.AddDiffP(castToSurvey(s.Survey.Get(recq.SurveyID)).SurveyQuery.Query.DiffP) {
				if castToSurvey(s.Survey.Get(recq.SurveyID)).SurveyQuery.Query.DiffP.Optimized {
					s.DROLocalPhase(castToSurvey(s.Survey.Get(recq.SurveyID)).SurveyQuery.SurveyID)
				} else {
					s.DROPhase(castToSurvey(s.Survey.Get(recq.SurveyID)).SurveyQuery.SurveyID)
				}

			}
			//libDrynx.EndTimer(diffPTimer)
		}()
	}

	// wait for all DPs to get the query
	if listDPs != nil {
		counter := len(*recq.ServerToDP[s.ServerIdentity().String()])
		for counter > 0 {
			counter = counter - (<-castToSurvey(s.Survey.Get(recq.SurveyID)).DPqueryChannel)
		}
	}

	// TODO: we can remove this waiting after the test
	// -----------------------------------------------------------------------------------------------------------------
	// signal other nodes that the data provider(s) already sent their data (response)
	err := libunlynxtools.SendISMOthers(s.ServiceProcessor, &recq.RosterServers, &SyncDCP{recq.SurveyID})
	if err != nil {
		log.Error("[SERVICE] <drynx> Server, broadcasting [syncDCPChannel] error ", err)
	}

	counter := len(recq.RosterServers.List) - 1
	for counter > 0 {
		counter = counter - (<-castToSurvey(s.Survey.Get(recq.SurveyID)).SyncDCPChannel)
	}

	// -----------------------------------------------------------------------------------------------------------------

	startDataCollectionProtocol := libunlynx.StartTimer(s.ServerIdentity().String() + "_DataCollectionProtocol")
	if listDPs != nil {
		// servers contact their DPs to get their response
		if err := s.DataCollectionPhase(recq.SurveyID); err != nil {
			log.Error("[SERVICE] <drynx> Server, data collection error", err)
		}
		libunlynx.EndTimer(startDataCollectionProtocol)

	}

	//startWaitTimeDPs := libunlynx.StartTimer(s.ServerIdentity().String() + "_WaitTimeDPs")
	// signal other nodes that the data provider(s) already sent their data (response)
	err = libunlynxtools.SendISMOthers(s.ServiceProcessor, &recq.RosterServers, &DPdataFinished{recq.SurveyID})
	if err != nil {
		log.Error("[SERVICE] <drynx> Server, broadcasting [DPdataFinished] error ", err)
	}

	counter = len(recq.RosterServers.List) - 1
	for counter > 0 {
		log.Lvl2("[SERVICE] <drynx> Server", s.ServerIdentity(), "is waiting for", counter, "servers to finish collecting their data")
		counter = counter - (<-castToSurvey(s.Survey.Get(recq.SurveyID)).DPdataChannel)
	}
	log.Lvl2("[SERVICE] <drynx> Server", s.ServerIdentity(), "- all data providers have sent their data")

	//libDrynx.EndTimer(startWaitTimeDPs)
	// ready to start the collective aggregation & key switching protocol
	if recq.IntraMessage == false {
		startJustExecution := libunlynx.StartTimer("JustExecution")
		s.StartService(recq.SurveyID)

		log.Lvl2("[SERVICE] <drynx> Server", s.ServerIdentity(), " completed the query processing...")

		survey := castToSurvey(s.Survey.Get(recq.SurveyID))
		result := survey.QueryResponseState
		libunlynx.EndTimer(startJustExecution)
		return &result, nil
	}

	return nil, nil
}

// Protocol Handlers
//______________________________________________________________________________________________________________________

// NewProtocol creates a protocol instance executed by all nodes
func (s *ServiceDrynx) NewProtocol(tn *onet.TreeNodeInstance, conf *onet.GenericConfig) (onet.ProtocolInstance, error) {
	tn.SetConfig(conf)

	var pi onet.ProtocolInstance
	var err error

	target := string(conf.Data)

	switch tn.ProtocolName() {
	case protocols.ProofCollectionProtocolName:
		return s.NewProofCollectionProtocolInstance(tn, target)
	case protocols.DataCollectionProtocolName:
		pi, err = protocols.NewDataCollectionProtocol(tn)
		if err != nil {
			return nil, err
		}

		if !tn.IsRoot() {
			survey := castToSurvey(s.Survey.Get(target))
			dataCollectionProtocol := pi.(*protocols.DataCollectionProtocol)

			queryStatement := protocols.SurveyToDP{
				SurveyID:  survey.SurveyQuery.SurveyID,
				Aggregate: survey.SurveyQuery.RosterServers.Aggregate,
				Query:     survey.SurveyQuery.Query,
			}
			dataCollectionProtocol.Survey = queryStatement
			dataCollectionProtocol.MapPIs = survey.MapPIs
		}
		return pi, nil

	case protocols.CollectiveAggregationProtocolName:
		survey := castToSurvey(s.Survey.Get(target))
		pi, err = protocols.NewCollectiveAggregationProtocol(tn)
		if err != nil {
			return nil, err
		}

		// convert the result to fit the collective aggregation protocol
		groupedData := libdrynx.ConvertToAggregationStruct(survey.QueryResponseState)

		if survey.SurveyQuery.Query.Proofs != 0 {
			go func() {
				log.Lvl2("SERVICE] <drynx> Server", s.ServerIdentity(), "creates local aggregation proof")
				resultAggrLocal := libdrynx.ResponseAllDPs{}
				for i, v := range groupedData {
					resultAggrLocal.Data = append(resultAggrLocal.Data, libdrynx.ResponseDPOneGroup{Group: string(i), Data: v.AggregatingAttributes})
				}
				aggrLocalProof := libdrynx.ServerAggregationProofCreation(survey.QueryResponseState, resultAggrLocal)
				if survey.SurveyQuery.Query.Proofs == 2 {
					aggrLocalProof.DPsData = libdrynx.ResponseAllDPs{}
				}

				pi := survey.MapPIs["aggregation/"+s.ServerIdentity().String()]
				pi.(*protocols.ProofCollectionProtocol).Proof = libdrynx.ProofRequest{AggregationProof: libdrynx.NewAggregationProofRequest(&aggrLocalProof, target, s.ServerIdentity().String(), "", survey.SurveyQuery.Query.RosterVNs, tn.Private(), nil)}
				go pi.Dispatch()
				go pi.Start()
				<-pi.(*protocols.ProofCollectionProtocol).FeedbackChannel
			}()
		}

		collectiveAggregation := pi.(*protocols.CollectiveAggregationProtocol)
		collectiveAggregation.GroupedData = &groupedData

		return pi, nil
	case protocols.ObfuscationProtocolName:
		survey := castToSurvey(s.Survey.Get(target))
		pi, err = protocols.NewObfuscationProtocol(tn)
		if err != nil {
			return nil, err
		}

		obfuscation := pi.(*protocols.ObfuscationProtocol)

		obfuscation.ToObfuscateData = *convertToCipherVector(&survey.QueryResponseState)
		obfuscation.Proofs = survey.SurveyQuery.Query.Proofs
		obfuscation.Query = &survey.SurveyQuery
		obfuscation.MapPIs = survey.MapPIs

	case protocolsunlynx.DROProtocolName:
		survey := castToSurvey(s.Survey.Get(target))
		log.Lvl2("SERVICE] <drynx> Server", s.ServerIdentity(), " Servers collectively add noise for differential privacy")

		// TODO remove duplicate code
		if castToSurvey(s.Survey.Get(target)).SurveyQuery.Query.DiffP.Optimized {
			pi, err = protocols.NewShufflingLocalProtocol(tn)
			if err != nil {
				return nil, err
			}
			shuffle := pi.(*protocols.ShufflingLocalProtocol)
			shuffle.Proofs = survey.SurveyQuery.Query.Proofs
			shuffle.Precomputed = survey.ShufflePrecompute
			shuffle.Query = &survey.SurveyQuery
			shuffle.MapPIs = survey.MapPIs

			clientResponses := make([]libunlynx.ProcessResponse, 0)
			if survey.SurveyQuery.Query.DiffP.Scale == 0 {
				survey.SurveyQuery.Query.DiffP.Scale = 1
			}
			noiseArray := libdrynx.GenerateNoiseValuesScale(int64(survey.SurveyQuery.Query.DiffP.NoiseListSize), survey.SurveyQuery.Query.DiffP.LapMean, survey.SurveyQuery.Query.DiffP.LapScale, survey.SurveyQuery.Query.DiffP.Quanta, survey.SurveyQuery.Query.DiffP.Scale, survey.SurveyQuery.Query.DiffP.Limit)

			for _, v := range noiseArray {
				clientResponses = append(clientResponses, libunlynx.ProcessResponse{GroupByEnc: nil, AggregatingAttributes: libunlynx.IntArrayToCipherVector([]int64{int64(v)})})
			}
			shuffle.TargetOfShuffle = &clientResponses

		} else {
			pi, err = protocols.NewShufflingProtocol(tn)
			if err != nil {
				return nil, err
			}
			shuffle := pi.(*protocols.ShufflingProtocol)

			shuffle.Proofs = survey.SurveyQuery.Query.Proofs
			shuffle.Precomputed = survey.ShufflePrecompute
			shuffle.Query = &survey.SurveyQuery
			shuffle.MapPIs = survey.MapPIs

			if tn.IsRoot() {
				clientResponses := make([]libunlynx.ProcessResponse, 0)
				if survey.SurveyQuery.Query.DiffP.Scale == 0 {
					survey.SurveyQuery.Query.DiffP.Scale = 1
				}
				noiseArray := libdrynx.GenerateNoiseValuesScale(int64(survey.SurveyQuery.Query.DiffP.NoiseListSize), survey.SurveyQuery.Query.DiffP.LapMean, survey.SurveyQuery.Query.DiffP.LapScale, survey.SurveyQuery.Query.DiffP.Quanta, survey.SurveyQuery.Query.DiffP.Scale, survey.SurveyQuery.Query.DiffP.Limit)
				for _, v := range noiseArray {
					clientResponses = append(clientResponses, libunlynx.ProcessResponse{GroupByEnc: nil, AggregatingAttributes: libunlynx.IntArrayToCipherVector([]int64{int64(v)})})
				}
				shuffle.TargetOfShuffle = &clientResponses
			}
		}
		return pi, nil

	case protocols.KeySwitchingProtocolName:
		survey := castToSurvey(s.Survey.Get(target))
		pi, err = protocols.NewKeySwitchingProtocol(tn)
		if err != nil {
			return nil, err
		}
		keySwitch := pi.(*protocols.KeySwitchingProtocol)
		keySwitch.Proofs = survey.SurveyQuery.Query.Proofs
		keySwitch.Query = &survey.SurveyQuery
		keySwitch.MapPIs = survey.MapPIs

		if tn.IsRoot() {
			if libdrynx.AddDiffP(survey.SurveyQuery.Query.DiffP) {
				for i, v := range survey.QueryResponseState.Data {
					survey.QueryResponseState.Data[i].Data.Add(v.Data, survey.Noises[:len(v.Data)])
				}
			}
			keySwitch.TargetOfSwitch = convertToCipherVector(&survey.QueryResponseState)
			tmp := survey.SurveyQuery.ClientPubKey
			keySwitch.TargetPublicKey = &tmp

			s.Survey.Put(string(target), survey)

		}
		return pi, nil

	default:
		return nil, errors.New("Service attempts to start an unknown protocol: " + tn.ProtocolName() + ".")
	}

	return pi, nil
}

// StartProtocol starts a specific protocol
func (s *ServiceDrynx) StartProtocol(name string, targetSurvey string) (onet.ProtocolInstance, error) {
	// this generates the PIs of proof collection to be run inside the protocols
	tmp := castToSurvey(s.Survey.Get((string)(targetSurvey)))

	var tree *onet.Tree
	if name == protocols.DataCollectionProtocolName {
		tree = generateDataCollectionRoster(s.ServerIdentity(), tmp.SurveyQuery.ServerToDP).GenerateStar()
	} else {
		tree = tmp.SurveyQuery.RosterServers.GenerateNaryTreeWithRoot(2, s.ServerIdentity())
	}

	var tn *onet.TreeNodeInstance
	tn = s.NewTreeNodeInstance(tree, tree.Root, name)

	conf := onet.GenericConfig{Data: []byte(string(targetSurvey))}

	pi, err := s.NewProtocol(tn, &conf)
	if err != nil {
		log.Fatal("Error running" + name)
	}

	s.RegisterProtocolInstance(pi)
	go pi.Dispatch()
	go pi.Start()

	return pi, err
}

// Service Phases
//______________________________________________________________________________________________________________________

// StartService starts the service (with all its different steps/protocols)
func (s *ServiceDrynx) StartService(targetSurvey string) error {
	log.Lvl2("SERVICE] <drynx> Server", s.ServerIdentity(), " starts a collective aggregation, (differential privacy) & key switching for survey ", targetSurvey)

	target := castToSurvey(s.Survey.Get((string)(targetSurvey)))

	// Aggregation Phase
	//aggregationTimer := libDrynx.StartTimer(s.ServerIdentity().String() + "_AggregationPhase")
	err := s.AggregationPhase(target.SurveyQuery.SurveyID)
	if err != nil {
		log.Fatal("Error in the Aggregation Phase")
	}
	//libDrynx.EndTimer(aggregationTimer)

	if target.SurveyQuery.Query.Obfuscation {
		//obfuscationTimer := libDrynx.StartTimer(s.ServerIdentity().String() + "_ObfuscationPhase")
		err := s.ObfuscationPhase(target.SurveyQuery.SurveyID)
		if err != nil {
			log.Fatal("Error in the Obfuscation Phase")
		}
		//libDrynx.EndTimer(obfuscationTimer)
	}

	// DRO Phase
	if libdrynx.AddDiffP(target.SurveyQuery.Query.DiffP) {
		<-target.DiffPChannel
	}

	// Key Switch Phase
	//keySwitchTimer := libDrynx.StartTimer(s.ServerIdentity().String() + "_KeySwitchingPhase")
	err = s.KeySwitchingPhase(target.SurveyQuery.SurveyID)
	if err != nil {
		log.Fatal("Error in the Key Switching Phase")
	}
	//libDrynx.EndTimer(keySwitchTimer)

	return nil
}

// DataCollectionPhase is the phase where data are collected from DPs
func (s *ServiceDrynx) DataCollectionPhase(targetSurvey string) error {
	pi, err := s.StartProtocol(protocols.DataCollectionProtocolName, targetSurvey)
	if err != nil {
		return err
	}

	dataDPs := <-pi.(*protocols.DataCollectionProtocol).FeedbackChannel

	survey := castToSurvey(s.Survey.Get((string)(targetSurvey)))
	// we convert the map into an object of [Group + CipherVector] to avoid later problems with protobuf
	for key, value := range dataDPs {
		if survey.SurveyQuery.Query.CuttingFactor != 0 {
			survey.QueryResponseState.Data = append(survey.QueryResponseState.Data, libdrynx.ResponseDPOneGroup{Group: key, Data: value[:int(int64(len(value))/survey.SurveyQuery.Query.CuttingFactor)]})
		} else {
			survey.QueryResponseState.Data = append(survey.QueryResponseState.Data, libdrynx.ResponseDPOneGroup{Group: key, Data: value})

		}
	}
	s.Survey.Put(string(targetSurvey), survey)
	return nil
}

// AggregationPhase performs the per-group aggregation on the currently grouped data.
func (s *ServiceDrynx) AggregationPhase(targetSurvey string) error {
	pi, err := s.StartProtocol(protocols.CollectiveAggregationProtocolName, targetSurvey)
	if err != nil {
		return err
	}
	cothorityAggregatedData := <-pi.(*protocols.CollectiveAggregationProtocol).FeedbackChannel

	survey := castToSurvey(s.Survey.Get((string)(targetSurvey)))

	survey.QueryResponseState = *libdrynx.ConvertFromAggregationStruct(cothorityAggregatedData)
	s.Survey.Put(string(targetSurvey), survey)
	return nil
}

// ObfuscationPhase performs the obfuscation phase (multiply the aggregated data by a random value from each server)
func (s *ServiceDrynx) ObfuscationPhase(targetSurvey string) error {
	pi, err := s.StartProtocol(protocols.ObfuscationProtocolName, targetSurvey)
	if err != nil {
		return err
	}
	obfuscationData := <-pi.(*protocols.ObfuscationProtocol).FeedbackChannel

	survey := castToSurvey(s.Survey.Get((string)(targetSurvey)))
	survey.QueryResponseState = *convertFromKeySwitchingStruct(obfuscationData, survey.QueryResponseState)
	s.Survey.Put(string(targetSurvey), survey)
	return nil
}

// DROPhase shuffles the list of noise values.
func (s *ServiceDrynx) DROPhase(targetSurvey string) error {
	pi, err := s.StartProtocol(protocolsunlynx.DROProtocolName, targetSurvey)
	if err != nil {
		return err
	}

	shufflingResult := <-pi.(*protocols.ShufflingProtocol).FeedbackChannel

	survey := castToSurvey(s.Survey.Get((string)(targetSurvey)))
	noises := *libunlynx.NewCipherVector(len(shufflingResult))
	for i, v := range shufflingResult {
		noises[i] = v.AggregatingAttributes[0]
	}
	survey.Noises = noises
	survey.DiffPChannel <- 1
	s.Survey.Put(string(targetSurvey), survey)
	return nil
}

// DROLocalPhase shuffles the list of noise values.
func (s *ServiceDrynx) DROLocalPhase(targetSurvey string) error {
	pi, err := s.StartProtocol(protocolsunlynx.DROProtocolName, targetSurvey)
	if err != nil {
		return err
	}
	shufflingResult := <-pi.(*protocols.ShufflingLocalProtocol).FeedbackChannel
	survey := castToSurvey(s.Survey.Get((string)(targetSurvey)))
	noises := *libunlynx.NewCipherVector(len(shufflingResult))
	for i, v := range shufflingResult {
		noises[i] = v.AggregatingAttributes[0]
	}
	survey.Noises = noises
	survey.DiffPChannel <- 1
	s.Survey.Put(string(targetSurvey), survey)
	return nil
}

// KeySwitchingPhase performs the switch to the querier's key on the currently aggregated data.
func (s *ServiceDrynx) KeySwitchingPhase(targetSurvey string) error {
	pi, err := s.StartProtocol(protocols.KeySwitchingProtocolName, targetSurvey)
	if err != nil {
		return err
	}
	keySwitchedAggregatedResponses := <-pi.(*protocols.KeySwitchingProtocol).FeedbackChannel

	survey := castToSurvey(s.Survey.Get((string)(targetSurvey)))
	survey.QueryResponseState = *convertFromKeySwitchingStruct(keySwitchedAggregatedResponses, survey.QueryResponseState)
	s.Survey.Put(targetSurvey, survey)
	return err
}

// Support Functions
//______________________________________________________________________________________________________________________

// these first four functions are used to adapat the existing protocols to the 'drynx' service structs
func convertToCipherVector(ad *libdrynx.ResponseAllDPs) *libunlynx.CipherVector {
	cv := make(libunlynx.CipherVector, 0)
	for _, response := range ad.Data {
		cv = append(cv, response.Data...)
	}
	return &cv
}

func convertFromKeySwitchingStruct(cv libunlynx.CipherVector, dpResponses libdrynx.ResponseAllDPs) *libdrynx.ResponseAllDPs {
	data := make([]libdrynx.ResponseDPOneGroup, 0)

	length := len(dpResponses.Data[0].Data)
	init := 0
	groupIndex := 0
	for i := 1; i <= len(cv); i++ {
		if i%length == 0 {
			tmp := cv[init:i]
			init = i
			data = append(data, libdrynx.ResponseDPOneGroup{Group: dpResponses.Data[groupIndex].Group, Data: tmp})
			groupIndex++
		}
	}
	return &libdrynx.ResponseAllDPs{Data: data}

}

func generateDataCollectionRoster(root *network.ServerIdentity, serverToDP map[string]*[]network.ServerIdentity) *onet.Roster {
	roster := make([]*network.ServerIdentity, 0)
	roster = append(roster, root)
	for _, srv := range *serverToDP[root.String()] {
		tmp := srv
		roster = append(roster, &tmp)
	}
	return onet.NewRoster(roster)
}


func checkIfDPisUsedinQuery(root *network.ServerIdentity, dpsUsed []*network.ServerIdentity, listDPs *onet.Roster) *onet.Roster {
	roster := make([]*network.ServerIdentity, 0)
	roster = append(roster, root)

	for i := 1; i < len(listDPs.List); i++ {
		for _, dpUsed := range dpsUsed {if dpUsed.ID == listDPs.List[i].ID {roster = append(roster, dpUsed)}}
	}

	if len(onet.NewRoster(roster).List) > 1 {return onet.NewRoster(roster)}
	return nil
}


func recreateRangeSignatures(ivSigs libdrynx.QueryIVSigs) []*[]libdrynx.PublishSignatureBytes {
	recreate := make([]*[]libdrynx.PublishSignatureBytes, 0)

	// transform the one-dimensional array (because of protobuf) to the original two-dimensional array
	indexInit := 0
	for i := 1; i <= len(ivSigs.InputValidationSigs); i++ {
		if int64(i) % ivSigs.InputValidationSize2 == int64(0) {
			tmp := make([]libdrynx.PublishSignatureBytes, ivSigs.InputValidationSize2)
			for j := range tmp {
				tmp[j] = (*ivSigs.InputValidationSigs[indexInit])[0]
				indexInit++
			}
			recreate = append(recreate, &tmp)

			indexInit = i
		}

	}
	return recreate
}<|MERGE_RESOLUTION|>--- conflicted
+++ resolved
@@ -311,15 +311,10 @@
 	listDPs = checkIfDPisUsedinQuery(s.ServerIdentity(), recq.DPsUsed, listDPs)
 
 	if listDPs != nil {
-<<<<<<< HEAD
 		err := libunlynxtools.SendISMOthers(s.ServiceProcessor, listDPs, &libdrynx.SurveyQueryToDP{SQ: *recq, Root: s.ServerIdentity()})
 		if err != nil {
 			log.Error("[SERVICE] <drynx> Server, broadcasting [SurveyQuery] error ", err)
 		}
-=======
-		err := libunlynx.SendISMOthers(s.ServiceProcessor, listDPs, &libdrynx.SurveyQueryToDP{SQ: *recq, Root: s.ServerIdentity()})
-		if err != nil {log.Error("[SERVICE] <drynx> Server, broadcasting [SurveyQuery] error ", err)}
->>>>>>> 01e31711
 	}
 
 	// DRO Phase
