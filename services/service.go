package services

import (
	"github.com/btcsuite/goleveldb/leveldb/errors"
	"github.com/coreos/bbolt"
<<<<<<< HEAD
	"github.com/dedis/cothority/skipchain"
	"github.com/dedis/kyber"
	"github.com/dedis/kyber/util/random"
	"github.com/dedis/onet"
	"github.com/dedis/onet/log"
	"github.com/dedis/onet/network"
=======
>>>>>>> 784b73ca
	"github.com/fanliao/go-concurrentMap"
	"github.com/lca1/drynx/lib"
	"github.com/lca1/drynx/lib/proof"
	"github.com/lca1/drynx/protocols"
	"github.com/lca1/unlynx/lib"
	"github.com/lca1/unlynx/lib/aggregation"
	"github.com/lca1/unlynx/lib/differential_privacy"
	"github.com/lca1/unlynx/lib/key_switch"
	"github.com/lca1/unlynx/lib/shuffle"
	"github.com/lca1/unlynx/lib/tools"
	"github.com/lca1/unlynx/protocols"
<<<<<<< HEAD
	"sync"
	"time"
=======
	"go.dedis.ch/cothority/v3/skipchain"
	"go.dedis.ch/kyber/v3/util/random"
	"go.dedis.ch/onet/v3"
	"go.dedis.ch/onet/v3/log"
	"go.dedis.ch/onet/v3/network"
>>>>>>> 784b73ca
)

// ServiceName is the registered name for the drynx service.
const ServiceName = "drynx"

const gobFile = "pre_compute_multiplications.gob"

// Survey represents a survey with the corresponding params
type Survey struct {
	SurveyQuery        libdrynx.SurveyQuery
	QueryResponseState libdrynx.ResponseAllDPs // QueryResponse keeps track of the response from the data providers, the aggregated data, and the final results
	Noises             libunlynx.CipherVector
	ShufflePrecompute  []libunlynx.CipherVectorScalar
	MapPIs             map[string]onet.ProtocolInstance

	// channels
	DPqueryChannel chan int // To wait for all DPs to finish the getting the query before continuing
	SyncDCPChannel chan int // To wait to synchronize the execution of the data collection protocol between the servers
	DPdataChannel  chan int // To wait for all nodes to finish the getting their data before continuing
	DiffPChannel   chan int // To wait for the noise to be collectively computed

	// mutex
	Mutex *sync.Mutex
}

func castToSurvey(object interface{}, err error) Survey {
	if err != nil {
		log.Fatal("[SERVICE] <drynx> Server, Error reading map")
	}
	return object.(Survey)
}

// DPqueryReceived is used to ensure that all DPs have received the query and can proceed with the data collection protocol
type DPqueryReceived struct {
	SurveyID string
}

// SyncDCP used to synchronize the computing nodes
type SyncDCP struct {
	SurveyID string
}

// DPdataFinished is used to ensure that all servers have received the data and can proceed with the collective aggregation
type DPdataFinished struct {
	SurveyID string
}

// ServiceDrynx defines a service in drynx with a survey.
type ServiceDrynx struct {
	*onet.ServiceProcessor

	// ---- Computing Nodes ----
	Survey *concurrent.ConcurrentMap
	// -------------------------

	// ---- Verifying Nodes ----
	Skipchain     *skipchain.Client
	LastSkipBlock *skipchain.SkipBlock
	//Contains size for a query, as well as the bitmap for this query
	Request *concurrent.ConcurrentMap
	//the name of DB and the DB in itself is dedicated to the server.
	DBPath string
	DB     *bbolt.DB
	//To make everything thread safe (database access and updating parameters)
	Mutex *sync.Mutex
	// Too receive the bitmaps from the nodes
	SharedBMChannel chan map[string]int64
	// To finish the protocols
	SharedBMChannelToTerminate chan struct{}
	// -------------------------
}

// MsgTypes defines the Message Type SurveyID for all the service's intra-messages.
type MsgTypes struct {
	msgSurveyQuery     network.MessageTypeID
	msgSurveyQueryToDP network.MessageTypeID
	msgDPqueryReceived network.MessageTypeID
	msgSyncDCP         network.MessageTypeID
	msgDPdataFinished  network.MessageTypeID
}

var msgTypes = MsgTypes{}

func init() {
	onet.RegisterNewService(ServiceName, NewService)

	msgTypes.msgSurveyQuery = network.RegisterMessage(&libdrynx.SurveyQuery{})
	msgTypes.msgSurveyQueryToDP = network.RegisterMessage(&libdrynx.SurveyQueryToDP{})
	msgTypes.msgDPqueryReceived = network.RegisterMessage(&DPqueryReceived{})
	msgTypes.msgSyncDCP = network.RegisterMessage(&SyncDCP{})
	msgTypes.msgDPdataFinished = network.RegisterMessage(&DPdataFinished{})

	network.RegisterMessage(&libdrynx.SurveyQueryToVN{})
	network.RegisterMessage(&libdrynx.ResponseDP{})

	network.RegisterMessage(&libdrynx.EndVerificationRequest{})

	network.RegisterMessage(libdrynx.DataBlock{})
	network.RegisterMessage(&libdrynx.GetLatestBlock{})
	network.RegisterMessage(&libdrynx.GetGenesis{})
	network.RegisterMessage(&libdrynx.GetBlock{})
	network.RegisterMessage(&libdrynx.GetProofs{})
	network.RegisterMessage(&libdrynx.CloseDB{})
}

// NewService constructor which registers the needed messages.
func NewService(c *onet.Context) (onet.Service, error) {
	newDrynxInstance := &ServiceDrynx{
		ServiceProcessor: onet.NewServiceProcessor(c),
		Survey:           concurrent.NewConcurrentMap(),
		Mutex:            &sync.Mutex{},
	}
	var cerr error
	if cerr = newDrynxInstance.RegisterHandler(newDrynxInstance.HandleSurveyQuery); cerr != nil {
		log.Fatal("[SERVICE] <drynx> Server, Wrong Handler.", cerr)
	}
	if cerr = newDrynxInstance.RegisterHandler(newDrynxInstance.HandleSurveyQueryToDP); cerr != nil {
		log.Fatal("[SERVICE] <drynx> Server, Wrong Handler.", cerr)
	}
	if cerr = newDrynxInstance.RegisterHandler(newDrynxInstance.HandleSurveyQueryToVN); cerr != nil {
		log.Fatal("[SERVICE] <drynx> Server, Wrong Handler.", cerr)
	}
	if cerr = newDrynxInstance.RegisterHandler(newDrynxInstance.HandleDPqueryReceived); cerr != nil {
		log.Fatal("[SERVICE] <drynx> Server, Wrong Handler.", cerr)
	}
	if cerr = newDrynxInstance.RegisterHandler(newDrynxInstance.HandleSyncDCP); cerr != nil {
		log.Fatal("[SERVICE] <drynx> Server, Wrong Handler.", cerr)
	}
	if cerr = newDrynxInstance.RegisterHandler(newDrynxInstance.HandleDPdataFinished); cerr != nil {
		log.Fatal("[SERVICE] <drynx> Server, Wrong Handler.", cerr)
	}
	if cerr = newDrynxInstance.RegisterHandler(newDrynxInstance.HandleEndVerification); cerr != nil {
		log.Fatal("[SERVICE] <drynx> Server, Wrong Handler.", cerr)
	}
	if cerr = newDrynxInstance.RegisterHandler(newDrynxInstance.HandleGetLatestBlock); cerr != nil {
		log.Fatal("[SERVICE] <drynx> Server, Wrong Handler.", cerr)
	}
	if cerr = newDrynxInstance.RegisterHandler(newDrynxInstance.HandleGetGenesis); cerr != nil {
		log.Fatal("[SERVICE] <drynx> Server, Wrong Handler.", cerr)
	}
	if cerr = newDrynxInstance.RegisterHandler(newDrynxInstance.HandleGetBlock); cerr != nil {
		log.Fatal("[SERVICE] <drynx> Server, Wrong Handler.", cerr)
	}
	if cerr = newDrynxInstance.RegisterHandler(newDrynxInstance.HandleGetProofs); cerr != nil {
		log.Fatal("[SERVICE] <drynx> Server, Wrong Handler.", cerr)
	}
	if cerr = newDrynxInstance.RegisterHandler(newDrynxInstance.HandleCloseDB); cerr != nil {
		log.Fatal("[SERVICE] <drynx> Server, Wrong Handler.", cerr)
	}

	c.RegisterProcessor(newDrynxInstance, msgTypes.msgSurveyQuery)
	c.RegisterProcessor(newDrynxInstance, msgTypes.msgSurveyQueryToDP)
	c.RegisterProcessor(newDrynxInstance, msgTypes.msgDPqueryReceived)
	c.RegisterProcessor(newDrynxInstance, msgTypes.msgSyncDCP)
	c.RegisterProcessor(newDrynxInstance, msgTypes.msgDPdataFinished)

	//Register new verifFunction
	if err := skipchain.RegisterVerification(c, VerifyBitmap, newDrynxInstance.verifyFuncBitmap); err != nil {
		return nil, err
	}

	return newDrynxInstance, cerr
}

// Process implements the processor interface and is used to recognize messages broadcasted between servers
func (s *ServiceDrynx) Process(msg *network.Envelope) {
	if msg.MsgType.Equal(msgTypes.msgSurveyQuery) {
		tmp := (msg.Msg).(*libdrynx.SurveyQuery)
		s.HandleSurveyQuery(tmp)
	} else if msg.MsgType.Equal(msgTypes.msgSurveyQueryToDP) {
		tmp := (msg.Msg).(*libdrynx.SurveyQueryToDP)
		s.HandleSurveyQueryToDP(tmp)
	} else if msg.MsgType.Equal(msgTypes.msgDPqueryReceived) {
		tmp := (msg.Msg).(*DPqueryReceived)
		s.HandleDPqueryReceived(tmp)
	} else if msg.MsgType.Equal(msgTypes.msgSyncDCP) {
		tmp := (msg.Msg).(*SyncDCP)
		s.HandleSyncDCP(tmp)
	} else if msg.MsgType.Equal(msgTypes.msgDPdataFinished) {
		tmp := (msg.Msg).(*DPdataFinished)
		s.HandleDPdataFinished(tmp)
	}
}

// Query Handlers
//______________________________________________________________________________________________________________________

// HandleDPqueryReceived handles the channel that each server has to know when to proceed with data collection protocol
func (s *ServiceDrynx) HandleDPqueryReceived(recq *DPqueryReceived) (network.Message, error) {
	var el interface{}
	el = nil
	for el == nil {
		el, _ = s.Survey.Get(recq.SurveyID)

		if el != nil {
			break
		}

		time.Sleep(time.Millisecond * 100)
	}

	castToSurvey(s.Survey.Get(recq.SurveyID)).DPqueryChannel <- 1
	return nil, nil
}

// HandleSyncDCP handles the messages to synchronize between computing nodes
func (s *ServiceDrynx) HandleSyncDCP(recq *SyncDCP) (network.Message, error) {
	var el interface{}
	el = nil
	for el == nil {
		el, _ = s.Survey.Get(recq.SurveyID)

		if el != nil {
			break
		}

		time.Sleep(time.Millisecond * 100)
	}

	castToSurvey(s.Survey.Get(recq.SurveyID)).SyncDCPChannel <- 1
	return nil, nil
}

// HandleDPdataFinished handles the channel that each server has to know when to proceed with the collective aggregation
func (s *ServiceDrynx) HandleDPdataFinished(recq *DPdataFinished) (network.Message, error) {
	var el interface{}
	el = nil
	for el == nil {
		el, _ = s.Survey.Get(recq.SurveyID)

		if el != nil {
			break
		}

		time.Sleep(time.Millisecond * 100)
	}

	castToSurvey(s.Survey.Get(recq.SurveyID)).DPdataChannel <- 1
	return nil, nil
}

// HandleSurveyQuery handles the reception of a survey creation query by instantiating the corresponding survey.
func (s *ServiceDrynx) HandleSurveyQuery(recq *libdrynx.SurveyQuery) (network.Message, error) {

	log.Lvl2("[SERVICE] <drynx> Server", s.ServerIdentity().String(), "received a Survey Query")

	recq.Query.IVSigs.InputValidationSigs = recreateRangeSignatures(recq.Query.IVSigs)

	// get the total number DPs
	nbrDPs := 0
	for _, v := range recq.ServerToDP {
		if v != nil {
			nbrDPs += len(*v)
		}
	}

	// only generate ProofCollection protocol instances if proofs is enabled
	var mapPIs map[string]onet.ProtocolInstance
	if recq.Query.Proofs != 0 {
		mapPIs = s.generateMapPIs(recq)
	}

	// survey instantiation
	s.Survey.Put(recq.SurveyID, Survey{
		SurveyQuery:    *recq,
		DPqueryChannel: make(chan int, nbrDPs),
		SyncDCPChannel: make(chan int, nbrDPs),
		DPdataChannel:  make(chan int, nbrDPs),
		DiffPChannel:   make(chan int, nbrDPs),
		MapPIs:         mapPIs,
	})

	survey := castToSurvey(s.Survey.Get(recq.SurveyID))

	// prepares the precomputation for shuffling
	lineSize := 100 // + 1 is for the possible count attribute
	survey.ShufflePrecompute = libunlynxshuffle.PrecomputationWritingForShuffling(false, gobFile, s.ServerIdentity().String(), libunlynx.SuiTe.Scalar().Pick(random.New()), recq.RosterServers.Aggregate, lineSize)

	// if is the root server: send query to all other servers and its data providers
	if recq.IntraMessage == false {
		recq.IntraMessage = true
		// to other computing servers
		err := libunlynxtools.SendISMOthers(s.ServiceProcessor, &recq.RosterServers, recq)
		if err != nil {
			log.Error("[SERVICE] <drynx> Server, broadcasting [SurveyQuery] error ", err)
		}
		recq.IntraMessage = false
	}

	// to the DPs
	listDPs := generateDataCollectionRoster(s.ServerIdentity(), recq.ServerToDP)
	if listDPs != nil {
		err := libunlynxtools.SendISMOthers(s.ServiceProcessor, listDPs, &libdrynx.SurveyQueryToDP{SQ: *recq, Root: s.ServerIdentity()})
		if err != nil {
			log.Error("[SERVICE] <drynx> Server, broadcasting [SurveyQuery] error ", err)
		}
	}

	// DRO Phase
	if recq.IntraMessage == false {
		go func() {
			//diffPTimer := libDrynx.StartTimer(s.ServerIdentity().String() + "_DiffPPhase")
			if libdrynx.AddDiffP(castToSurvey(s.Survey.Get(recq.SurveyID)).SurveyQuery.Query.DiffP) {
				s.DROPhase(castToSurvey(s.Survey.Get(recq.SurveyID)).SurveyQuery.SurveyID)
			}
			//libDrynx.EndTimer(diffPTimer)
		}()
	}

	// wait for all DPs to get the query
	if listDPs != nil {
		counter := len(*recq.ServerToDP[s.ServerIdentity().String()])
		for counter > 0 {
			counter = counter - (<-castToSurvey(s.Survey.Get(recq.SurveyID)).DPqueryChannel)
		}
	}

	// TODO: we can remove this waiting after the test
	// -----------------------------------------------------------------------------------------------------------------
	// signal other nodes that the data provider(s) already sent their data (response)
	err := libunlynxtools.SendISMOthers(s.ServiceProcessor, &recq.RosterServers, &SyncDCP{recq.SurveyID})
	if err != nil {
		log.Error("[SERVICE] <drynx> Server, broadcasting [syncDCPChannel] error ", err)
	}

	counter := len(recq.RosterServers.List) - 1
	for counter > 0 {
		counter = counter - (<-castToSurvey(s.Survey.Get(recq.SurveyID)).SyncDCPChannel)
	}
	// -----------------------------------------------------------------------------------------------------------------

	startDataCollectionProtocol := libunlynx.StartTimer(s.ServerIdentity().String() + "_DataCollectionProtocol")
	if listDPs != nil {
		// servers contact their DPs to get their response
		if err := s.DataCollectionPhase(recq.SurveyID); err != nil {
			log.Error("[SERVICE] <drynx> Server, data collection error", err)
		}
		libunlynx.EndTimer(startDataCollectionProtocol)

	}

	//startWaitTimeDPs := libunlynx.StartTimer(s.ServerIdentity().String() + "_WaitTimeDPs")
	// signal other nodes that the data provider(s) already sent their data (response)
	err = libunlynxtools.SendISMOthers(s.ServiceProcessor, &recq.RosterServers, &DPdataFinished{recq.SurveyID})
	if err != nil {
		log.Error("[SERVICE] <drynx> Server, broadcasting [DPdataFinished] error ", err)
	}

	counter = len(recq.RosterServers.List) - 1
	for counter > 0 {
		log.Lvl2("[SERVICE] <drynx> Server", s.ServerIdentity(), "is waiting for", counter, "servers to finish collecting their data")
		counter = counter - (<-castToSurvey(s.Survey.Get(recq.SurveyID)).DPdataChannel)
	}
	log.Lvl2("[SERVICE] <drynx> Server", s.ServerIdentity(), "- all data providers have sent their data")

	//libDrynx.EndTimer(startWaitTimeDPs)

	// ready to start the collective aggregation & key switching protocol
	if recq.IntraMessage == false {
		startJustExecution := libunlynx.StartTimer("JustExecution")
		s.StartService(recq.SurveyID)

		log.Lvl2("[SERVICE] <drynx> Server", s.ServerIdentity(), " completed the query processing...")

		survey := castToSurvey(s.Survey.Get(recq.SurveyID))
		result := survey.QueryResponseState
		libunlynx.EndTimer(startJustExecution)
		return &result, nil
	}

	return nil, nil
}

// Protocol Handlers
//______________________________________________________________________________________________________________________

// NewProtocol creates a protocol instance executed by all nodes
func (s *ServiceDrynx) NewProtocol(tn *onet.TreeNodeInstance, conf *onet.GenericConfig) (onet.ProtocolInstance, error) {
	tn.SetConfig(conf)

	var pi onet.ProtocolInstance
	var err error

	target := string(conf.Data)

	switch tn.ProtocolName() {
	case protocols.ProofCollectionProtocolName:
		return s.NewProofCollectionProtocolInstance(tn, target)
	case protocols.DataCollectionProtocolName:
		pi, err = protocols.NewDataCollectionProtocol(tn)
		if err != nil {
			return nil, err
		}

		if !tn.IsRoot() {
			survey := castToSurvey(s.Survey.Get(target))
			dataCollectionProtocol := pi.(*protocols.DataCollectionProtocol)

			queryStatement := protocols.SurveyToDP{
				SurveyID:  survey.SurveyQuery.SurveyID,
				Aggregate: survey.SurveyQuery.RosterServers.Aggregate,
				Query:     survey.SurveyQuery.Query,
			}
			dataCollectionProtocol.Survey = queryStatement
			dataCollectionProtocol.MapPIs = survey.MapPIs
		}
		return pi, nil

	case protocolsunlynx.CollectiveAggregationProtocolName:
		survey := castToSurvey(s.Survey.Get(target))
		pi, err = s.NewCollectiveAggregationProtocol(tn, target, survey)
		if err != nil {
			return nil, err
		}

		return pi, nil

	case protocols.ObfuscationProtocolName:
		survey := castToSurvey(s.Survey.Get(target))
		pi, err = protocols.NewObfuscationProtocol(tn)
		if err != nil {
			return nil, err
		}

		obfuscation := pi.(*protocols.ObfuscationProtocol)

		obfuscation.ToObfuscateData = *convertToCipherVector(&survey.QueryResponseState)
		obfuscation.Proofs = survey.SurveyQuery.Query.Proofs
		obfuscation.Query = &survey.SurveyQuery
		obfuscation.MapPIs = survey.MapPIs

	case protocolsunlynx.DROProtocolName:
		survey := castToSurvey(s.Survey.Get(target))
		log.Lvl2("SERVICE] <drynx> Server", s.ServerIdentity(), " Servers collectively add noise for differential privacy")
		pi, err = s.NewShufflingProtocol(tn, survey)
		if err != nil {
			return nil, err
		}

		return pi, nil

	case protocolsunlynx.KeySwitchingProtocolName:
		survey := castToSurvey(s.Survey.Get(target))
		pi, err = s.NewKeySwitchingProtocol(tn, target, survey)
		if err != nil {
			return nil, err
		}

		return pi, nil

	default:
		return nil, errors.New("Service attempts to start an unknown protocol: " + tn.ProtocolName() + ".")
	}

	return pi, nil
}

// NewCollectiveAggregationProtocol defines a new collective aggregation protocol
func (s *ServiceDrynx) NewCollectiveAggregationProtocol(tn *onet.TreeNodeInstance, target string, survey Survey) (onet.ProtocolInstance, error) {
	pi, err := protocolsunlynx.NewCollectiveAggregationProtocol(tn)
	if err != nil {
		return nil, err
	}

	// convert the result to fit the collective aggregation protocol
	groupedData := libdrynx.ConvertToAggregationStruct(survey.QueryResponseState)

	collectiveAggr := pi.(*protocolsunlynx.CollectiveAggregationProtocol)
	collectiveAggr.GroupedData = &groupedData
	//TODO: change proofs
	if survey.SurveyQuery.Query.Proofs == 1 {
		collectiveAggr.Proofs = true
	} else if survey.SurveyQuery.Query.Proofs == 0 {
		collectiveAggr.Proofs = false
	}
	collectiveAggr.MapPIs = survey.MapPIs
	collectiveAggr.ProofFunc = func(data []libunlynx.CipherVector, res libunlynx.CipherVector) *libunlynxaggr.PublishedAggregationListProof {
		go func() {
			//TODO: find a better way to do this (cleaner way)
			cvMap := make(map[libunlynx.GroupingKey][]libunlynx.CipherVector)
			survey.QueryResponseState.FormatAggregationProofs(cvMap)
			aggrLocalProof := libunlynxaggr.PublishedAggregationListProof{}
			aggrLocalProof.List = make([]libunlynxaggr.PublishedAggregationProof, 0)
			for k, v := range cvMap {
				aggrLocalProof.List = append(aggrLocalProof.List, libunlynxaggr.AggregationListProofCreation(v, groupedData[k].AggregatingAttributes).List...)
			}

			pi := survey.MapPIs["aggregation/"+s.ServerIdentity().String()]
			pi.(*protocols.ProofCollectionProtocol).Proof = drynxproof.ProofRequest{AggregationProof: drynxproof.NewAggregationProofRequest(&aggrLocalProof, target, s.ServerIdentity().String(), "", survey.SurveyQuery.Query.RosterVNs, tn.Private(), nil)}
			go pi.Dispatch()
			go pi.Start()
			<-pi.(*protocols.ProofCollectionProtocol).FeedbackChannel
		}()
		return nil
	}

	return pi, nil
}

// NewKeySwitchingProtocol defines a new key switching protocol
func (s *ServiceDrynx) NewKeySwitchingProtocol(tn *onet.TreeNodeInstance, target string, survey Survey) (onet.ProtocolInstance, error) {
	pi, err := protocolsunlynx.NewKeySwitchingProtocol(tn)
	if err != nil {
		return nil, err
	}
	keySwitch := pi.(*protocolsunlynx.KeySwitchingProtocol)
	//TODO: change proofs
	if survey.SurveyQuery.Query.Proofs == 1 {
		keySwitch.Proofs = true
	} else if survey.SurveyQuery.Query.Proofs == 0 {
		keySwitch.Proofs = false
	}
	keySwitch.MapPIs = survey.MapPIs
	keySwitch.ProofFunc = func(pubKey, targetPubKey kyber.Point, secretKey kyber.Scalar, ks2s, rBNegs []kyber.Point, vis []kyber.Scalar) *libunlynxkeyswitch.PublishedKSListProof {
		go func() {
			proof := libunlynxkeyswitch.KeySwitchListProofCreation(pubKey, targetPubKey, secretKey, ks2s, rBNegs, vis)
			pcp := keySwitch.MapPIs["keyswitch/"+keySwitch.ServerIdentity().String()]
			pcp.(*protocols.ProofCollectionProtocol).Proof = drynxproof.ProofRequest{KeySwitchProof: drynxproof.NewKeySwitchProofRequest(&proof, survey.SurveyQuery.SurveyID, keySwitch.ServerIdentity().String(), "", survey.SurveyQuery.Query.RosterVNs, keySwitch.Private(), nil)}
			go pcp.Dispatch()
			go pcp.Start()
			<-pcp.(*protocols.ProofCollectionProtocol).FeedbackChannel
		}()
		return nil
	}

	if tn.IsRoot() {
		if libdrynx.AddDiffP(survey.SurveyQuery.Query.DiffP) {
			for i, v := range survey.QueryResponseState.Data {
				survey.QueryResponseState.Data[i].Data.Add(v.Data, survey.Noises[:len(v.Data)])
			}
		}
		keySwitch.TargetOfSwitch = convertToCipherVector(&survey.QueryResponseState)
		tmp := survey.SurveyQuery.ClientPubKey
		keySwitch.TargetPublicKey = &tmp

		s.Survey.Put(string(target), survey)

	}
	return pi, err
}

// NewShufflingProtocol defines a new shuffling protocol
func (s *ServiceDrynx) NewShufflingProtocol(tn *onet.TreeNodeInstance, survey Survey) (onet.ProtocolInstance, error) {
	pi, err := protocolsunlynx.NewShufflingProtocol(tn)
	if err != nil {
		return nil, err
	}
	shuffle := pi.(*protocolsunlynx.ShufflingProtocol)
	if survey.SurveyQuery.Query.Proofs == 1 {
		shuffle.Proofs = true
	} else if survey.SurveyQuery.Query.Proofs == 0 {
		shuffle.Proofs = false
	}
	shuffle.Precomputed = survey.ShufflePrecompute
	shuffle.MapPIs = survey.MapPIs
	shuffle.ProofFunc = func(shuffleTarget, shuffledData []libunlynx.CipherVector, collectiveKey kyber.Point, beta [][]kyber.Scalar, pi []int) *libunlynxshuffle.PublishedShufflingProof {
		go func() {
			proof := libunlynxshuffle.ShuffleProofCreation(shuffleTarget, shuffledData, libunlynx.SuiTe.Point().Base(), collectiveKey, beta, pi)
			pcp := shuffle.MapPIs["shuffle/"+shuffle.ServerIdentity().String()]
			pcp.(*protocols.ProofCollectionProtocol).Proof = drynxproof.ProofRequest{ShuffleProof: drynxproof.NewShuffleProofRequest(&proof, survey.SurveyQuery.SurveyID, shuffle.ServerIdentity().String(), "", survey.SurveyQuery.Query.RosterVNs, shuffle.Private(), nil)}
			go pcp.Dispatch()
			go pcp.Start()
			<-pcp.(*protocols.ProofCollectionProtocol).FeedbackChannel
		}()
		return nil
	}

	if tn.IsRoot() {
		st := make([]libunlynx.CipherVector, 0)
		if survey.SurveyQuery.Query.DiffP.Scale == 0 {
			survey.SurveyQuery.Query.DiffP.Scale = 1
		}
		noiseArray := libunlynxdiffprivacy.GenerateNoiseValuesScale(int64(survey.SurveyQuery.Query.DiffP.NoiseListSize), survey.SurveyQuery.Query.DiffP.LapMean, survey.SurveyQuery.Query.DiffP.LapScale, survey.SurveyQuery.Query.DiffP.Quanta, survey.SurveyQuery.Query.DiffP.Scale, survey.SurveyQuery.Query.DiffP.Limit)
		for _, v := range noiseArray {
			st = append(st, libunlynx.IntArrayToCipherVector([]int64{int64(v)}))
		}
		shuffle.ShuffleTarget = &st
	}

	return pi, err
}

// StartProtocol starts a specific protocol
func (s *ServiceDrynx) StartProtocol(name string, targetSurvey string) (onet.ProtocolInstance, error) {
	// this generates the PIs of proof collection to be run inside the protocols
	tmp := castToSurvey(s.Survey.Get((string)(targetSurvey)))

	var tree *onet.Tree
	if name == protocols.DataCollectionProtocolName {
		tree = generateDataCollectionRoster(s.ServerIdentity(), tmp.SurveyQuery.ServerToDP).GenerateStar()
	} else {
		tree = tmp.SurveyQuery.RosterServers.GenerateNaryTreeWithRoot(2, s.ServerIdentity())
	}

	var tn *onet.TreeNodeInstance
	tn = s.NewTreeNodeInstance(tree, tree.Root, name)

	conf := onet.GenericConfig{Data: []byte(string(targetSurvey))}

	pi, err := s.NewProtocol(tn, &conf)
	if err != nil {
		log.Fatal("Error running" + name)
	}

	s.RegisterProtocolInstance(pi)
	go pi.Dispatch()
	go pi.Start()

	return pi, err
}

// Service Phases
//______________________________________________________________________________________________________________________

// StartService starts the service (with all its different steps/protocols)
func (s *ServiceDrynx) StartService(targetSurvey string) error {
	log.Lvl2("[SERVICE] <drynx> Server", s.ServerIdentity(), " starts a collective aggregation, (differential privacy) & key switching for survey ", targetSurvey)

	target := castToSurvey(s.Survey.Get((string)(targetSurvey)))

	// Aggregation Phase
	//aggregationTimer := libDrynx.StartTimer(s.ServerIdentity().String() + "_AggregationPhase")
	err := s.AggregationPhase(target.SurveyQuery.SurveyID)
	if err != nil {
		log.Fatal("Error in the Aggregation Phase")
	}
	//libDrynx.EndTimer(aggregationTimer)

	if target.SurveyQuery.Query.Obfuscation {
		//obfuscationTimer := libDrynx.StartTimer(s.ServerIdentity().String() + "_ObfuscationPhase")
		err := s.ObfuscationPhase(target.SurveyQuery.SurveyID)
		if err != nil {
			log.Fatal("Error in the Obfuscation Phase")
		}
		//libDrynx.EndTimer(obfuscationTimer)
	}

	// DRO Phase
	if libdrynx.AddDiffP(target.SurveyQuery.Query.DiffP) {
		<-target.DiffPChannel
	}

	// Key Switch Phase
	//keySwitchTimer := libDrynx.StartTimer(s.ServerIdentity().String() + "_KeySwitchingPhase")
	err = s.KeySwitchingPhase(target.SurveyQuery.SurveyID)
	if err != nil {
		log.Fatal("Error in the Key Switching Phase")
	}
	//libDrynx.EndTimer(keySwitchTimer)

	return nil
}

// DataCollectionPhase is the phase where data are collected from DPs
func (s *ServiceDrynx) DataCollectionPhase(targetSurvey string) error {
	pi, err := s.StartProtocol(protocols.DataCollectionProtocolName, targetSurvey)
	if err != nil {
		return err
	}
	dataDPs := <-pi.(*protocols.DataCollectionProtocol).FeedbackChannel

	survey := castToSurvey(s.Survey.Get((string)(targetSurvey)))
	// we convert the map into an object of [Group + CipherVector] to avoid later problems with protobuf
	for key, value := range dataDPs {
		if survey.SurveyQuery.Query.CuttingFactor != 0 {
			survey.QueryResponseState.Data = append(survey.QueryResponseState.Data, libdrynx.ResponseDPOneGroup{Group: key, Data: value[:int(len(value)/survey.SurveyQuery.Query.CuttingFactor)]})
		} else {
			survey.QueryResponseState.Data = append(survey.QueryResponseState.Data, libdrynx.ResponseDPOneGroup{Group: key, Data: value})

		}
	}
	s.Survey.Put(string(targetSurvey), survey)
	return nil
}

// AggregationPhase performs the per-group aggregation on the currently grouped data.
func (s *ServiceDrynx) AggregationPhase(targetSurvey string) error {
	pi, err := s.StartProtocol(protocolsunlynx.CollectiveAggregationProtocolName, targetSurvey)
	if err != nil {
		return err
	}
	cothorityAggregatedData := <-pi.(*protocolsunlynx.CollectiveAggregationProtocol).FeedbackChannel

	survey := castToSurvey(s.Survey.Get((string)(targetSurvey)))

	survey.QueryResponseState = *libdrynx.ConvertFromAggregationStruct(cothorityAggregatedData)
	s.Survey.Put(string(targetSurvey), survey)
	return nil
}

// ObfuscationPhase performs the obfuscation phase (multiply the aggregated data by a random value from each server)
func (s *ServiceDrynx) ObfuscationPhase(targetSurvey string) error {
	pi, err := s.StartProtocol(protocols.ObfuscationProtocolName, targetSurvey)
	if err != nil {
		return err
	}
	obfuscationData := <-pi.(*protocols.ObfuscationProtocol).FeedbackChannel

	survey := castToSurvey(s.Survey.Get((string)(targetSurvey)))
	survey.QueryResponseState = *convertFromKeySwitchingStruct(obfuscationData, survey.QueryResponseState)
	s.Survey.Put(string(targetSurvey), survey)
	return nil
}

// DROPhase shuffles the list of noise values.
func (s *ServiceDrynx) DROPhase(targetSurvey string) error {
	pi, err := s.StartProtocol(protocolsunlynx.DROProtocolName, targetSurvey)
	if err != nil {
		return err
	}

	shufflingResult := <-pi.(*protocolsunlynx.ShufflingProtocol).FeedbackChannel

	survey := castToSurvey(s.Survey.Get((string)(targetSurvey)))
	noises := *libunlynx.NewCipherVector(len(shufflingResult))
	for i, v := range shufflingResult {
		noises[i] = v[0]
	}
	survey.Noises = noises
	survey.DiffPChannel <- 1
	s.Survey.Put(string(targetSurvey), survey)
	return nil
}

// DROLocalPhase shuffles the list of noise values.
func (s *ServiceDrynx) DROLocalPhase(targetSurvey string) error {
	pi, err := s.StartProtocol(protocolsunlynx.DROProtocolName, targetSurvey)
	if err != nil {
		return err
	}
	shufflingResult := <-pi.(*protocolsunlynx.ShufflingProtocol).FeedbackChannel
	survey := castToSurvey(s.Survey.Get((string)(targetSurvey)))
	noises := *libunlynx.NewCipherVector(len(shufflingResult))
	for i, v := range shufflingResult {
		noises[i] = v[0]
	}
	survey.Noises = noises
	survey.DiffPChannel <- 1
	s.Survey.Put(string(targetSurvey), survey)
	return nil
}

// KeySwitchingPhase performs the switch to the querier's key on the currently aggregated data.
func (s *ServiceDrynx) KeySwitchingPhase(targetSurvey string) error {
	pi, err := s.StartProtocol(protocolsunlynx.KeySwitchingProtocolName, targetSurvey)
	if err != nil {
		return err
	}
	keySwitchedAggregatedResponses := <-pi.(*protocolsunlynx.KeySwitchingProtocol).FeedbackChannel

	survey := castToSurvey(s.Survey.Get((string)(targetSurvey)))
	survey.QueryResponseState = *convertFromKeySwitchingStruct(keySwitchedAggregatedResponses, survey.QueryResponseState)
	s.Survey.Put(targetSurvey, survey)
	return err
}

// Support Functions
//______________________________________________________________________________________________________________________

// these first four functions are used to adapat the existing protocols to the 'drynx' service structs
func convertToCipherVector(ad *libdrynx.ResponseAllDPs) *libunlynx.CipherVector {
	cv := make(libunlynx.CipherVector, 0)
	for _, response := range ad.Data {
		cv = append(cv, response.Data...)
	}
	return &cv
}

func convertFromKeySwitchingStruct(cv libunlynx.CipherVector, dpResponses libdrynx.ResponseAllDPs) *libdrynx.ResponseAllDPs {
	data := make([]libdrynx.ResponseDPOneGroup, 0)

	length := len(dpResponses.Data[0].Data)
	init := 0
	groupIndex := 0
	for i := 1; i <= len(cv); i++ {
		if i%length == 0 {
			tmp := cv[init:i]
			init = i
			data = append(data, libdrynx.ResponseDPOneGroup{Group: dpResponses.Data[groupIndex].Group, Data: tmp})
			groupIndex++
		}
	}
	return &libdrynx.ResponseAllDPs{Data: data}

}

func generateDataCollectionRoster(root *network.ServerIdentity, serverToDP map[string]*[]network.ServerIdentity) *onet.Roster {
	for key, value := range serverToDP {
		if key == root.String() {
			roster := make([]*network.ServerIdentity, 0)
			roster = append(roster, root)

			for _, srv := range *value {
				tmp := srv
				roster = append(roster, &tmp)
			}
			return onet.NewRoster(roster)
		}
	}

	return nil
}

func recreateRangeSignatures(ivSigs libdrynx.QueryIVSigs) []*[]libdrynx.PublishSignatureBytes {
	recreate := make([]*[]libdrynx.PublishSignatureBytes, 0)

	// transform the one-dimensional array (because of protobuf) to the original two-dimensional array
	indexInit := 0
	for i := 1; i <= len(ivSigs.InputValidationSigs); i++ {
		if i%ivSigs.InputValidationSize2 == 0 {
			tmp := make([]libdrynx.PublishSignatureBytes, ivSigs.InputValidationSize2)
			for j := range tmp {
				tmp[j] = (*ivSigs.InputValidationSigs[indexInit])[0]
				indexInit++
			}
			recreate = append(recreate, &tmp)

			indexInit = i
		}

	}
	return recreate
}<|MERGE_RESOLUTION|>--- conflicted
+++ resolved
@@ -3,15 +3,6 @@
 import (
 	"github.com/btcsuite/goleveldb/leveldb/errors"
 	"github.com/coreos/bbolt"
-<<<<<<< HEAD
-	"github.com/dedis/cothority/skipchain"
-	"github.com/dedis/kyber"
-	"github.com/dedis/kyber/util/random"
-	"github.com/dedis/onet"
-	"github.com/dedis/onet/log"
-	"github.com/dedis/onet/network"
-=======
->>>>>>> 784b73ca
 	"github.com/fanliao/go-concurrentMap"
 	"github.com/lca1/drynx/lib"
 	"github.com/lca1/drynx/lib/proof"
@@ -23,16 +14,14 @@
 	"github.com/lca1/unlynx/lib/shuffle"
 	"github.com/lca1/unlynx/lib/tools"
 	"github.com/lca1/unlynx/protocols"
-<<<<<<< HEAD
-	"sync"
-	"time"
-=======
 	"go.dedis.ch/cothority/v3/skipchain"
+	"go.dedis.ch/kyber/v3"
 	"go.dedis.ch/kyber/v3/util/random"
 	"go.dedis.ch/onet/v3"
 	"go.dedis.ch/onet/v3/log"
 	"go.dedis.ch/onet/v3/network"
->>>>>>> 784b73ca
+	"sync"
+	"time"
 )
 
 // ServiceName is the registered name for the drynx service.
@@ -45,7 +34,7 @@
 	SurveyQuery        libdrynx.SurveyQuery
 	QueryResponseState libdrynx.ResponseAllDPs // QueryResponse keeps track of the response from the data providers, the aggregated data, and the final results
 	Noises             libunlynx.CipherVector
-	ShufflePrecompute  []libunlynx.CipherVectorScalar
+	ShufflePrecompute  []libunlynxshuffle.CipherVectorScalar
 	MapPIs             map[string]onet.ProtocolInstance
 
 	// channels
