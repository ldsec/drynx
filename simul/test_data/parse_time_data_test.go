--- conflicted
+++ resolved
@@ -4,15 +4,10 @@
 	"testing"
 )
 
-<<<<<<< HEAD
-const filenameRead = "lemalDiffP.csv"
-const filenameWrite = "lemalDiffP.txt"
-const filenameToml = "../runfiles/lemalDiffP.toml"
-=======
+
 const filenameRead = "drynx.csv"
 const filenameWrite = "drynx.txt"
 const filenameToml = "../runfiles/drynx.toml"
->>>>>>> 9245fbfa
 
 var flags = []string{"bf", "depth", "rounds", "runwait", "servers", "\n",
 	"Simulation", "\n",
