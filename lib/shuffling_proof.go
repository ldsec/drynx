--- conflicted
+++ resolved
@@ -2,15 +2,12 @@
 
 import (
 	"github.com/lca1/unlynx/lib"
-<<<<<<< HEAD
-=======
 	"github.com/lca1/unlynx/lib/shuffle"
 	"go.dedis.ch/kyber/v3"
 	"go.dedis.ch/kyber/v3/proof"
 	"go.dedis.ch/kyber/v3/shuffle"
 	"go.dedis.ch/kyber/v3/util/random"
 	"go.dedis.ch/onet/v3/log"
->>>>>>> 322a71ae
 	"math/big"
 	"sync"
 )
@@ -104,7 +101,7 @@
 		}
 	}
 	libunlynx.EndParallelize(wg1)
-	betaCompressed := libunlynx.CompressBeta(beta, e)
+	betaCompressed := libunlynxshuffle.CompressBeta(beta, e)
 
 	rand := libunlynx.SuiTe.RandomStream()
 	// do k-shuffle of ElGamal on the (Xhat,Yhat) and check it
