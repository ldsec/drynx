package libdrynxencoding

import (
<<<<<<< HEAD
	"github.com/dedis/kyber"
	"github.com/dedis/onet/log"
	"github.com/lca1/drynx/lib/range"
=======
>>>>>>> 784b73ca
	"github.com/lca1/unlynx/lib"
	"github.com/montanaflynn/stats"
	"go.dedis.ch/kyber/v3"
	"go.dedis.ch/onet/v3/log"
	"gonum.org/v1/gonum/stat/combin"

	"bufio"
	"fmt"
	"math"
	"math/rand"
	"os"
	"strconv"
	"strings"
	"time"

	"github.com/lca1/drynx/lib"
	"go.dedis.ch/onet/v3/network"
	"gonum.org/v1/gonum/integrate"
	"gonum.org/v1/gonum/stat"
)

// TaylorCoefficients are the taylor coefficients (first taylor expansion coefficients of ln(1/(1+exp(x)))
var TaylorCoefficients = []float64{-math.Log(2), -0.5, -0.125, 0, 0.0052}

// MinAreaCoefficients are the min area coefficients
var MinAreaCoefficients = []float64{-0.714761, -0.5, -0.0976419}

// PolyApproxCoefficients is the number of approximated coefficients
var PolyApproxCoefficients = MinAreaCoefficients

// NumDps is the number of DPs
var NumDps = 10

// -------------------------
// UnLynx framework specific
// -------------------------

// EncodeLogisticRegression computes and encrypts the data provider's coefficients for logistic regression
func EncodeLogisticRegression(data [][]float64, lrParameters libdrynx.LogisticRegressionParameters, pubKey kyber.Point) ([]libunlynx.CipherText, []int64) {

	d := lrParameters.NbrFeatures
	n := getTotalNumberApproxCoefficients(d, lrParameters.K)

	aggregatedApproxCoefficientsIntPacked := make([]int64, n)
	encryptedAggregatedApproxCoefficients := make([]libunlynx.CipherText, n)

	if data != nil && len(data) > 0 {
		// unpack the data into features and labels
		labelColumn := 0
		X := RemoveColumn(data, labelColumn)
		y := Float64ToInt641DArray(GetColumn(data, labelColumn))

		// standardise the data
		var XStandardised [][]float64
		if lrParameters.Means != nil && lrParameters.StandardDeviations != nil &&
			len(lrParameters.Means) > 0 && len(lrParameters.StandardDeviations) > 0 {
			// using global means and standard deviations, if given
			log.Lvl2("Standardising the training set with global means and standard deviations...")
			XStandardised = StandardiseWith(X, lrParameters.Means, lrParameters.StandardDeviations)
		} else {
			// using local means and standard deviations, if not given
			log.Lvl2("Standardising the training set with local means and standard deviations...")
			XStandardised = Standardise(X)
		}

		// add an all 1s column to the data (offset term)
		XStandardised = Augment(XStandardised)

		N := lrParameters.NbrRecords

		// compute all approximation coefficients per record
		approxCoefficients := make([][][]float64, N)
		for i := 0; i < len(XStandardised); i++ {
			approxCoefficients[i] = ComputeAllApproxCoefficients(XStandardised[i], y[i], lrParameters.K)
		}

		// aggregate the approximation coefficients locally
		aggregatedApproxCoefficients := AggregateApproxCoefficients(approxCoefficients)

		// convert (and optionally scale) the aggregated approximation coefficients to int
		aggregatedApproxCoefficientsInt := Float64ToInt642DArrayWithPrecision(aggregatedApproxCoefficients, lrParameters.PrecisionApproxCoefficients)

		// encrypt the aggregated approximation coefficients
		encryptedApproxCoefficients, _ := ComputeEncryptedApproxCoefficients(aggregatedApproxCoefficientsInt, pubKey)

		// pack the encrypted aggregated approximation coefficients (will need to unpack the result at the querier side)
		for j := 0; j < lrParameters.K; j++ {
			nLevel := getNumberApproxCoefficients(d, j)
			nLevelPrevious := getNumberApproxCoefficients(d, j-1)
			for i := 0; i < nLevel; i++ {
				encryptedAggregatedApproxCoefficients[j*nLevelPrevious+i] = (*encryptedApproxCoefficients[j])[i]
			}
		}

		// pack the aggregated approximation coefficients
		for j := 0; j < lrParameters.K; j++ {
			nLevel := getNumberApproxCoefficients(d, j)
			nLevelPrevious := getNumberApproxCoefficients(d, j-1)
			for i := 0; i < nLevel; i++ {
				aggregatedApproxCoefficientsIntPacked[j*nLevelPrevious+i] = aggregatedApproxCoefficientsInt[j][i]
			}
		}
	}

	log.Lvl2("Aggregated approximation coefficients:", aggregatedApproxCoefficientsIntPacked)
	log.Lvl2("Number of aggregated approximation coefficients:", len(aggregatedApproxCoefficientsIntPacked))

	return encryptedAggregatedApproxCoefficients, aggregatedApproxCoefficientsIntPacked
}

// CipherAndRandom contains one ciphertext and the scalar used in its encryption
type CipherAndRandom struct {
	C libunlynx.CipherText
	r kyber.Scalar
}

// EncodeLogisticRegressionWithProofs computes and encrypts the data provider's coefficients for logistic regression with range proofs
func EncodeLogisticRegressionWithProofs(data [][]float64, lrParameters libdrynx.LogisticRegressionParameters, pubKey kyber.Point, sigs [][]libdrynx.PublishSignature, lu []*[]int64) ([]libunlynx.CipherText, []int64, []libdrynxrange.CreateProof) {

	d := lrParameters.NbrFeatures
	n := getTotalNumberApproxCoefficients(d, lrParameters.K)

	aggregatedApproxCoefficientsIntPacked := make([]int64, n)
	encryptedAggregatedApproxCoefficients := make([]CipherAndRandom, n)
	encryptedAggregatedApproxCoefficientsOnlyCipher := make([]libunlynx.CipherText, n)

	if data != nil && len(data) > 0 {
		// unpack the data into features and labels
		labelColumn := 0
		X := RemoveColumn(data, labelColumn)
		y := Float64ToInt641DArray(GetColumn(data, labelColumn))

		// standardise the data
		var XStandardised [][]float64
		if lrParameters.Means != nil && lrParameters.StandardDeviations != nil &&
			len(lrParameters.Means) > 0 && len(lrParameters.StandardDeviations) > 0 {
			// using global means and standard deviations, if given
			log.Lvl2("Standardising the training set with global means and standard deviations...")
			XStandardised = StandardiseWith(X, lrParameters.Means, lrParameters.StandardDeviations)
		} else {
			// using local means and standard deviations, if not given
			log.Lvl2("Standardising the training set with local means and standard deviations...")
			XStandardised = Standardise(X)
		}

		// add an all 1s column to the data (offset term)
		XStandardised = Augment(XStandardised)

		N := lrParameters.NbrRecords

		// compute all approximation coefficients per record
		approxCoefficients := make([][][]float64, N)
		for i := 0; i < len(XStandardised); i++ {
			approxCoefficients[i] = ComputeAllApproxCoefficients(XStandardised[i], y[i], lrParameters.K)
		}

		// aggregate the approximation coefficients locally
		aggregatedApproxCoefficients := AggregateApproxCoefficients(approxCoefficients)

		// convert (and optionally scale) the aggregated approximation coefficients to int
		aggregatedApproxCoefficientsInt := Float64ToInt642DArrayWithPrecision(aggregatedApproxCoefficients, lrParameters.PrecisionApproxCoefficients)

		// encrypt the aggregated approximation coefficients
		encryptedApproxCoefficients, encryptedApproxCoefficientsRs := ComputeEncryptedApproxCoefficients(aggregatedApproxCoefficientsInt, pubKey)

		// pack the encrypted aggregated approximation coefficients (will need to unpack the result at the querier side)
		for j := 0; j < lrParameters.K; j++ {
			nLevel := getNumberApproxCoefficients(d, j)
			nLevelPrevious := getNumberApproxCoefficients(d, j-1)
			for i := 0; i < nLevel; i++ {
				encryptedAggregatedApproxCoefficients[j*nLevelPrevious+i].C = (*encryptedApproxCoefficients[j])[i]
				encryptedAggregatedApproxCoefficients[j*nLevelPrevious+i].r = (encryptedApproxCoefficientsRs[j])[i]
				encryptedAggregatedApproxCoefficientsOnlyCipher[j*nLevelPrevious+i] = (*encryptedApproxCoefficients[j])[i]
			}
		}

		// pack the aggregated approximation coefficients
		for j := 0; j < lrParameters.K; j++ {
			nLevel := getNumberApproxCoefficients(d, j)
			nLevelPrevious := getNumberApproxCoefficients(d, j-1)
			for i := 0; i < nLevel; i++ {
				aggregatedApproxCoefficientsIntPacked[j*nLevelPrevious+i] = aggregatedApproxCoefficientsInt[j][i]
			}
		}
	}

	log.Lvl2("Aggregated approximation coefficients:", aggregatedApproxCoefficientsIntPacked)
	log.Lvl2("Number of aggregated approximation coefficients:", len(aggregatedApproxCoefficientsIntPacked))

	createRangeProof := make([]libdrynxrange.CreateProof, len(aggregatedApproxCoefficientsIntPacked))
	wg1 := libunlynx.StartParallelize(len(aggregatedApproxCoefficientsIntPacked))
	for i, v := range aggregatedApproxCoefficientsIntPacked {
		go func(i int, v int64) {
			defer wg1.Done()
			//input range validation proof
			createRangeProof[i] = libdrynxrange.CreateProof{Sigs: libdrynxrange.ReadColumn(sigs, i), U: (*lu[i])[0], L: (*lu[i])[1], Secret: v, R: encryptedAggregatedApproxCoefficients[i].r, CaPub: pubKey, Cipher: encryptedAggregatedApproxCoefficients[i].C}
		}(i, v)
	}
	libunlynx.EndParallelize(wg1)

	return encryptedAggregatedApproxCoefficientsOnlyCipher, aggregatedApproxCoefficientsIntPacked, createRangeProof
}

// DecodeLogisticRegression decodes the logistic regression approximation coefficients (querier side)
func DecodeLogisticRegression(result []libunlynx.CipherText, privKey kyber.Scalar,
	lrParameters libdrynx.LogisticRegressionParameters) []float64 {

	N := lrParameters.NbrRecords
	d := lrParameters.NbrFeatures

	k := lrParameters.K
	precision := lrParameters.PrecisionApproxCoefficients

	initialWeights := lrParameters.InitialWeights
	lambda := lrParameters.Lambda
	step := lrParameters.Step
	maxIterations := lrParameters.MaxIterations

	nbrApproxCoefficients := len(result)
	approxCoefficientsPacked := make([]int64, nbrApproxCoefficients)

	decryption := libunlynx.StartTimer("Decryption")
	// decrypt the encrypted aggregated approximation coefficients
	for i := 0; i < len(result); i++ {
		approxCoefficientsPacked[i] = libunlynx.DecryptIntWithNeg(privKey, result[i])
	}
	libunlynx.EndTimer(decryption)

	gradientDescent := libunlynx.StartTimer("GradientDescent")
	// unpack the aggregated approximation coefficients
	approxCoefficients := make([][]int64, k)
	for j := 0; j < k; j++ {
		nLevel := getNumberApproxCoefficients(d, j)
		nLevelPrevious := getNumberApproxCoefficients(d, j-1)

		approxCoefficients[j] = make([]int64, nLevel)

		for i := 0; i < nLevel; i++ {
			approxCoefficients[j][i] = approxCoefficientsPacked[j*nLevelPrevious+i]
		}
	}

	log.Lvl2("Number of approximation coefficients:", len(approxCoefficientsPacked))
	log.Lvl2("Decrypted approximation coefficients:", approxCoefficientsPacked)

	// convert the (aggregated) approximation coefficients to float
	approxCoefficientsFloat := Int64ToFloat642DArray(approxCoefficients)

	// rescale to the original order of magnitude
	for j := 0; j < k; j++ {
		for i := 0; i < len(approxCoefficientsFloat[j]); i++ {
			approxCoefficientsFloat[j][i] = approxCoefficientsFloat[j][i] / precision
		}
	}

	// compute the weights of the homomorphism-aware logistic regression
	weights := FindMinimumWeights(approxCoefficientsFloat, initialWeights, N, lambda, step, maxIterations)
	libunlynx.EndTimer(gradientDescent)

	return weights
}

// Factorial computes the factorial of the given integer
func Factorial(n int64) (result int64) {
	if n > 0 {
		result = n * Factorial(n-1)
		return result
	}
	return 1
}

// CombinationsWithRepetition computes the number of combinations with repetition of k elements from a set of n elements,
// i.e. Factorial(n+k-1) / (Factorial(k) * Factorial(n-1))
func CombinationsWithRepetition(n int64, k int64) int64 {
	numerator := int64(1)
	denominator := int64(Factorial(k))
	divisor := int64(2)

	if k <= n {
		for i := int64(1); i <= k; i++ {
			numerator = numerator * (n + k - i)
			for (divisor <= k) && (numerator%divisor == 0) && (denominator%divisor == 0) {
				numerator /= divisor
				denominator /= divisor
				divisor++
			}
		}
		return numerator / denominator
	}
	return 1
}

// getTotalNumberApproxCoefficients returns the total number of approximation coefficients to compute for <d> features and approximation degree <k>
func getTotalNumberApproxCoefficients(d int64, k int) int {
	count := 0
	for j := 0; j < k; j++ {
		count += int(math.Pow(float64(d+1), float64(j+1)))
	}

	return count
}

// getNumberApproxCoefficients returns the number of approximation coefficients to compute for <d> features at approximation degree <level>
func getNumberApproxCoefficients(d int64, level int) int {
	count := int(math.Pow(float64(d+1), float64(level+1)))

	return count
}

// ComputeDistinctApproxCoefficients computes the distinct coefficients of the approximated logistic regression cost function
func ComputeDistinctApproxCoefficients(X []float64, y int64, k int) [][]float64 {
	d := len(X) - 1 // the dimension of the data

	// case k <= 3 ok
	// we store only the distinct coefficients
	approxCoeffs := make([][]float64, k)
	for j := 0; j < k; j++ {
		approxCoeffs[j] = make([]float64, CombinationsWithRepetition(int64(d+1), int64(j+1)))
	}

	// initialisation: computation of the coefficients for k = 1
	for s := 0; s <= d; s++ {
		approxCoeffs[0][s] = X[s] * (2*float64(y) - 1)
	}

	// computation of the coefficients for k >= 2
	for j := 1; j < k; j++ {
		totalNumberCoeffs := len(approxCoeffs[j])

		ypart := y - y*int64(math.Pow(-1, float64(j+1))) - 1

		idx1 := 0
		idx2 := 0

		c := CombinationsWithRepetition(int64(d+1-idx2), int64(j))
		cPrev := c

		for ri := 0; ri < int(totalNumberCoeffs); ri++ {
			approxCoeffs[j][ri] = approxCoeffs[j-1][idx1] * X[idx2] * float64(ypart)

			idx1++
			c--
			if c == 0 {
				idx2++
				c = CombinationsWithRepetition(int64(d+1-idx2), int64(j))
				idx1 = int(cPrev - c)
			}
		}
	}

	return approxCoeffs
}

// ComputeAllApproxCoefficients computes all the coefficients of the approximated logistic regression cost function
func ComputeAllApproxCoefficients(X []float64, y int64, k int) [][]float64 {
	d := len(X) - 1 // the dimension of the data

	// case k <= 3 ok
	approxCoefficients := make([][]float64, k)
	for j := 0; j < k; j++ {
		approxCoefficients[j] = make([]float64, int(math.Pow(float64(d+1), float64(j+1))))
	}

	// initialisation: computation of the coefficients for k = 1
	for s := 0; s <= d; s++ {
		approxCoefficients[0][s] = X[s] * (2*float64(y) - 1)
	}

	// computation of the coefficients for k >= 2
	for j := 2; j <= k; j++ {
		//nbCoefficientsForK := len(approxCoefficients[j])
		ypart := float64(y - y*int64(math.Pow(-1, float64(j))) - 1)

		// generate all indices combinations with repetitions, order matters, of size j (cartesian product)
		combinations := CartesianProduct(0, int64(d+1), j)

		// compute the product of the Xs for each combination of indices
		for ri := 0; ri < len(combinations); ri++ {
			XProduct := 1.0
			combination := combinations[ri]

			for i := 0; i < len(combination); i++ {
				XProduct *= X[int(combination[i])]
			}

			approxCoefficients[j-1][ri] = ypart * XProduct
		}
	}

	return approxCoefficients
}

// ComputeEncryptedApproxCoefficients computes the ElGamal encryption of the coefficients of the approximated logistic regression cost function
func ComputeEncryptedApproxCoefficients(approxCoefficients [][]int64, pubKey kyber.Point) ([]*libunlynx.CipherVector, [][]kyber.Scalar) {
	k := len(approxCoefficients) // the logarithm function approximation degree
	// log.Lvl1(approxCoefficients[1][11])
	encryptedApproxCoefficients := make([]*libunlynx.CipherVector, k)
	encryptedApproxCoefficientsRs := make([][]kyber.Scalar, k)
	wg := libunlynx.StartParallelize(k)
	for j := 0; j < k; j++ {
		go func(j int) {
			defer wg.Done()
			for i := 0; i < len(approxCoefficients[j]); i++ {
				if approxCoefficients[j][i] > libunlynx.MaxHomomorphicInt {
					log.Fatalf("Error: %d exceeds %d", approxCoefficients[i][j], libunlynx.MaxHomomorphicInt)
				}
			}
			tmpCv, tmpRs := libunlynx.EncryptIntVectorGetRs(pubKey, approxCoefficients[j])
			encryptedApproxCoefficients[j] = tmpCv
			encryptedApproxCoefficientsRs[j] = tmpRs
		}(j)

	}
	libunlynx.EndParallelize(wg)

	return encryptedApproxCoefficients, encryptedApproxCoefficientsRs
}

// AggregateApproxCoefficients aggregates the approximation coefficients of the data providers by summing the corresponding approximation
// coefficients for all indices, and this for the k different approximation degrees
func AggregateApproxCoefficients(approxCoeffs [][][]float64) [][]float64 {
	nbDataProviders := len(approxCoeffs)
	k := len(approxCoeffs[0])        // the logarithm function approximation degree
	d := len(approxCoeffs[0][0]) - 1 // the dimension of the data

	// store one array of int64 per approximation degree
	aggregatedApproxCoeffs := make([][]float64, k)
	for j := 0; j < k; j++ {
		aggregatedApproxCoeffs[j] = make([]float64, int(math.Pow(float64(d+1), float64(j+1))))
	}

	// sum the coefficients for all data providers
	for i := 0; i < nbDataProviders; i++ {
		// sum the coefficients for the k different approximation degrees
		for j := 0; j < k; j++ {
			nbCoeffs := len(approxCoeffs[i][j])
			for ri := 0; ri < nbCoeffs; ri++ {
				aggregatedApproxCoeffs[j][ri] += approxCoeffs[i][j][ri]
			}
		}
	}
	return aggregatedApproxCoeffs
}

// ONLY FOR TESTING PURPOSES

// AggregateApproxCoefficientsInts aggregates the approximation coefficients of the data providers by summing the corresponding approximation
// coefficients for all indices, and this for the k different approximation degrees
func AggregateApproxCoefficientsInts(approxCoeffs [][][]int64) [][]float64 {
	nbDataProviders := len(approxCoeffs)
	k := len(approxCoeffs[0])        // the logarithm function approximation degree
	d := len(approxCoeffs[0][0]) - 1 // the dimension of the data

	// store one array of int64 per approximation degree
	aggregatedApproxCoeffs := make([][]float64, k)
	for j := 0; j < k; j++ {
		aggregatedApproxCoeffs[j] = make([]float64, int(math.Pow(float64(d+1), float64(j+1))))
	}

	// sum the coefficients for all data providers
	for i := 0; i < nbDataProviders; i++ {
		// sum the coefficients for the k different approximation degrees
		for j := 0; j < k; j++ {
			nbCoeffs := len(approxCoeffs[i][j])
			for ri := 0; ri < nbCoeffs; ri++ {
				aggregatedApproxCoeffs[j][ri] += float64(approxCoeffs[i][j][ri])
			}
		}
	}
	return aggregatedApproxCoeffs
}

// AggregateEncryptedApproxCoefficients aggregates the encrypted approximation coefficients of the data providers by summing the corresponding encrypted
// approximation coefficients for all indices, and this for the k different approximation degrees
func AggregateEncryptedApproxCoefficients(encryptedApproxCoeffs [][]*libunlynx.CipherVector) []*libunlynx.CipherVector {
	nbDataProviders := len(encryptedApproxCoeffs)

	k := 0 // the logarithm function approximation degree
	if nbDataProviders > 0 {
		// pick the smallest k among all data providers
		// (some data providers may not have answered for some higher values of k,
		// e.g. because they considered it too intrusive)
		k = len(encryptedApproxCoeffs[0])
		for i := 1; i < nbDataProviders; i++ {
			if len(encryptedApproxCoeffs[i]) < k {
				k = len(encryptedApproxCoeffs[i])
			}
		}
	}

	d := 0 // the dimension of the data
	if k > 0 {
		d = len(*encryptedApproxCoeffs[0][0]) - 1
	}

	// store one CipherVector per approximation degree
	cipherVectors := make([]*libunlynx.CipherVector, k)
	for j := 0; j < k; j++ {
		cipherVectors[j] = libunlynx.NewCipherVector(int(math.Pow(float64(d+1), float64(j+1))))
	}

	// sum the encrypted coefficients for all data providers
	for i := 0; i < nbDataProviders; i++ {
		// sum the encrypted coefficients for the k different approximation degrees
		for j := 0; j < k; j++ {
			cipherVectors[j].Add(*(cipherVectors[j]), *(encryptedApproxCoeffs[i][j]))
		}
	}

	return cipherVectors
}

// Cost computes the result of the cost function approximating the logistic regression cost function (with l2-regularization)
func Cost(weights []float64, approxCoefficients [][]float64, N int64, lambda float64) (cost float64) {
	k := len(approxCoefficients)        // the logarithm function approximation degree
	d := len(approxCoefficients[0]) - 1 // the dimension of the data

	cost = 0.0

	for j := 0; j < k; j++ {
		// generate all indices combinations with repetitions, order matters, of size j+1 (cartesian product)
		combinations := CartesianProduct(0, int64(d+1), j+1)

		// compute the product of the weights for each combination of indices
		for row := 0; row < len(combinations); row++ {
			weightsProduct := 1.0
			combination := combinations[row]

			for i := 0; i < len(combination); i++ {
				weightsProduct *= weights[int(combination[i])]
			}
			cost += weightsProduct * float64(approxCoefficients[j][row])
		}
		cost *= PolyApproxCoefficients[j+1]
	}

	cost = (cost / float64(N)) - PolyApproxCoefficients[0]

	// l2-regularizer contribution
	// todo: check for i = 0
	regularizer := 0.0
	for i := 1; i <= d; i++ {
		regularizer += weights[i] * weights[i]
	}
	cost += (lambda / (2 * float64(N))) * regularizer

	return cost
}

// Gradient computes the gradient of the cost function approximating the logistic regression cost function
// (with l2-regularization)
func Gradient(weights []float64, approxCoeffs [][]float64, k int, N int64, lambda float64) []float64 {

	d := len(approxCoeffs[0]) - 1 // the dimension of the data
	gradient := make([]float64, d+1)

	// compute the derivative of the cost function for all weight indices
	for idx := int64(0); idx < int64(len(gradient)); idx++ {
		derivative := make([]float64, k)

		for j := 0; j < k; j++ {
			// generate all indices combinations with repetitions, order matters, of size j+1 (cartesian product)
			combinations := CartesianProduct(0, int64(d+1), j+1)

			// keep track of the combinations of indices that contain index idx
			var combinationsToKeep [][]int64
			// keep track of the corresponding indices in order to index the right approx coefficient
			var indicesToKeep []int
			// keep track of the (first) index of idx in the combinations that contain index idx
			var indicesIndex []int

			nbCombinations := len(combinations)
			for row := 0; row < nbCombinations; row++ {
				combination := combinations[row]
				for i := 0; i < len(combination); i++ {
					if combination[i] == idx {
						combinationsToKeep = append(combinationsToKeep, combination)
						indicesToKeep = append(indicesToKeep, row)
						indicesIndex = append(indicesIndex, i)
						break
					}
				}
			}

			// remove index idx from these combinations (derivative of a polynomial)
			for i := 0; i < len(combinationsToKeep); i++ {
				d := indicesIndex[i]
				combinationsToKeep[i] = append(combinationsToKeep[i][:d], combinationsToKeep[i][d+1:]...)
			}

			// compute the product of the weights for each combination of indices
			for row := 0; row < len(indicesToKeep); row++ {
				weightsProduct := 1.0
				combination := combinationsToKeep[row]

				for i := 0; i < len(combination); i++ {
					weightsProduct = weightsProduct * weights[int(combination[i])]
				}

				derivative[j] += float64(count(combination, idx)+1) * weightsProduct * float64(
					approxCoeffs[j][indicesToKeep[row]])
			}
		}

		for j := 0; j < k; j++ {
			derivative[j] *= PolyApproxCoefficients[j+1]
		}

		for j := 0; j < k; j++ {
			gradient[idx] += derivative[j]
		}

		gradient[idx] /= float64(N)

		// todo: check for i = 0
		if idx >= 1 {
			gradient[idx] += (lambda / float64(N)) * weights[idx]
		}
	}

	return gradient
}

// GradientFor2 computes the gradient of the cost function approximating the logistic regression cost function for k = 2
// (with l2-regularization)
func GradientFor2(weights []float64, approxCoeffs [][]float64, k int, N int, lambda float64) []float64 {

	d := len(approxCoeffs[0]) - 1 // the dimension of the data
	gradient := make([]float64, d+1)

	combinations := CartesianProduct(0, int64(d+1), k)

	for i := 0; i < len(weights); i++ {
		combinationsForWeight := make([][]int64, 0)
		for _, c := range combinations {
			if (c[0] == int64(i) && c[1] != int64(i)) || (c[0] != int64(i) && c[1] == int64(i)) {
				combinationsForWeight = append(combinationsForWeight, c)
			}
		}

		// k = 2
		gradient[i] = 2 * weights[i] * approxCoeffs[1][i*(d+1)+i]
		for _, c := range combinationsForWeight {
			cw := 0
			if c[0] == int64(i) {
				cw = 1
			}
			gradient[i] += weights[c[cw]] * approxCoeffs[1][c[0]*int64(d+1)+c[1]]
		}
		gradient[i] *= PolyApproxCoefficients[2]

		// k = 1
		gradient[i] += PolyApproxCoefficients[1] * float64(approxCoeffs[0][i])

		gradient[i] /= float64(N)

		// l2-regularization
		// todo: check for i = 0
		if i >= 1 {
			gradient[i] += (lambda / float64(N)) * weights[i]
		}
	}

	return gradient
}

// ComputeMinimumWeights finds the weight minimising the cost function by computing the closed form solution (only for k = 1)
func ComputeMinimumWeights(approxCoefficients [][]float64, lambda float64) []float64 {
	k := 1
	d := len(approxCoefficients[0]) - 1

	weights := make([]float64, d+1)
	for i := 0; i <= d; i++ {
		weights[i] = (-PolyApproxCoefficients[k] * float64(approxCoefficients[k-1][i])) / lambda
	}

	return weights
}

// FindMinimumWeights finds the weights minimizing the cost function using gradient descent
func FindMinimumWeights(approxCoefficients [][]float64, initialWeights []float64, N int64, lambda float64,
	step float64, maxIterations int) []float64 {

	k := len(approxCoefficients) // the logarithm function approximation degree

	if k == 1 {
		return ComputeMinimumWeights(approxCoefficients, lambda)
	}

	//weights := initialWeights
	weights := make([]float64, len(initialWeights))
	copy(weights, initialWeights)

	minCost := math.MaxFloat64
	minWeights := make([]float64, len(weights))

	start := time.Now()
	timeout := time.Duration(60 * 3 * time.Second)
	epsilon := time.Duration(2 * time.Second)

	for iter := 0; iter < maxIterations; iter++ {
		cost := Cost(weights, approxCoefficients, N, lambda)

		//if cost >= 0.0 && cost < minCost {
		if cost >= 0.0 {
			minCost = cost
			for i := range weights {
				minWeights[i] = weights[i]
			}
		}

		gradient := Gradient(weights, approxCoefficients, k, N, lambda)
		for i := 0; i < len(weights); i++ {
			weights[i] = weights[i] - step*gradient[i]
		}

		if iter%int(float64(maxIterations)/10.0) == 0 {
			fmt.Printf("%6d cost, min. cost: %12.8f %12.8f \n", iter, cost, minCost)
		}

		t := time.Now()
		elapsed := t.Sub(start)
		if timeout-elapsed < epsilon {
			fmt.Println("elapsed:", elapsed)
			return minWeights
		}
	}

	return minWeights
}

// FindMinimumWeightsWithEncryption finds the weights minimizing the cost function using gradient descent,
// with encrypted approximation coefficients as input
func FindMinimumWeightsWithEncryption(encryptedApproxCoefficients []*libunlynx.CipherVector, privKey kyber.Scalar,
	initialWeights []float64, N int64, lambda float64, step float64, maxIterations int, precision float64) ([]float64,
	[][]float64) {

	// the client decrypts the encrypted approximation coefficients
	approxCoefficients := make([][]float64, len(encryptedApproxCoefficients))
	for i := range encryptedApproxCoefficients {
		approxCoefficients[i] = Int64ToFloat641DArray(libunlynx.DecryptIntVectorWithNeg(privKey,
			encryptedApproxCoefficients[i]))

		// rescale the approximation coefficients
		for j := range approxCoefficients[i] {
			approxCoefficients[i][j] /= precision
		}
	}

	// the client then computes the weights in clear
	weights := FindMinimumWeights(approxCoefficients, initialWeights, N, lambda, step, maxIterations)

	return weights, approxCoefficients
}

// LogisticRegressionCost computes the result of the logistic regression cost function (with l2-regularization)
func LogisticRegressionCost(weights []float64, x [][]float64, y []int64, N int64, lambda float64) float64 {
	cost := 0.0

	for i := 0; i < len(x); i++ {
		s1 := 0.0
		for j := 0; j < len(weights); j++ {
			s1 += x[i][j] * weights[j]
		}
		s2 := float64(y[i]) * s1
		s1 = math.Log(1 + math.Exp(s1))
		cost += s1 - s2
	}

	// l2-regularizer contribution
	s3 := 0.0
	for i := 0; i < len(weights); i++ {
		s3 += weights[i] * weights[i]
	}
	s3 *= lambda / 2 * float64(N)
	cost += s3

	return cost
}

// LogisticRegressionGradient compute the gradient of the logisitic regression cost function (with l2-regularization)
func LogisticRegressionGradient(weights []float64, X [][]float64, y []float64, N int, lambda float64) []float64 {
	gradient := make([]float64, len(weights))

	for idx := 0; idx < len(weights); idx++ {
		s1 := 0.0
		for i := 0; i < len(X); i++ {
			s2 := 0.0
			for j := 0; j < len(weights); j++ {
				s2 += X[i][j] * weights[j]
			}
			s1 += X[i][idx] * (sigmoid(s2) - y[i])
		}
		gradient[idx] = s1

		// l2-regularizer contribution to the derivative
		gradient[idx] += (lambda / float64(N)) * weights[idx]
	}

	return gradient
}

// the sigmoid function
func sigmoid(x float64) float64 {
	return math.Exp(x) / (1 + math.Exp(x))
}

// PredictInClear computes a prediction according to logistic regression for data and weights given in clear
func PredictInClear(data []float64, weights []float64) float64 {
	sum := 0.0
	for i := 0; i < len(data); i++ {
		sum += weights[i+1] * data[i]
	}

	prediction := 1 / (1 + math.Exp(-weights[0]-sum))

	return prediction
}

// Predict computes a prediction according to logistic regression for encrypted data and weights in clear
func Predict(encryptedData libunlynx.CipherVector, weights []float64, privKey kyber.Scalar, precisionWeights float64,
	precisionData float64) float64 {
	// convert float64 weights to int64 weights

	weightsAsInt := make([]int64, len(weights))
	for i := 0; i < len(weights); i++ {
		weightsAsInt[i] = int64(math.Round(precisionWeights * weights[i]))
	}

	// compute the sum of the encrypted data with integer weights
	encryptedSum := libunlynx.NewCipherText()

	for i := 0; i < len(encryptedData); i++ {
		// add weights[i+1] times the encrypted data[i]
		if weightsAsInt[i+1] >= 0 {
			for j := 0; j < int(weightsAsInt[i+1]); j++ {
				encryptedSum.Add(*encryptedSum, encryptedData[i])
			}
		} else {
			for j := 0; j < -int(weightsAsInt[i+1]); j++ {
				encryptedSum.Sub(*encryptedSum, encryptedData[i])
			}
		}
	}

	// decrypt the encrypted sum value and compute the prediction as is customary
	sum := float64(libunlynx.DecryptIntWithNeg(privKey, *encryptedSum))
	sum /= precisionWeights * precisionData

	prediction := 1 / (1 + math.Exp(-weights[0]-sum))

	return prediction
}

// PredictHomomorphic computes a prediction according to logistic regression for encrypted data and weights in clear,
// using homomorphic encryption
func PredictHomomorphic(encryptedData libunlynx.CipherVector, weights []float64, privKey kyber.Scalar,
	precisionWeights float64, precisionData float64) float64 {
	// multiplication by a floating point number is not supported by ElGamal,
	// so multiply the floating point weights by a precision factor before rounding them to integers;
	// divide the result by the same precision factor at the end

	// compute the sum of the encrypted data with integer weights
	encryptedSum := libunlynx.NewCipherText()

	for i := 0; i < len(encryptedData); i++ {
		scalar := libunlynx.SuiTe.Scalar().One()
		scalar = kyber.Scalar.SetInt64(scalar, int64(precisionWeights*math.Abs(weights[i+1])))

		ct := encryptedData[i]
		ct.MulCipherTextbyScalar(ct, scalar)

		if weights[i+1] >= 0 {
			encryptedSum.Add(*encryptedSum, ct)
		} else {
			encryptedSum.Sub(*encryptedSum, ct)
		}
	}

	// decrypt the encrypted sum value and compute the prediction as is customary
	sum := float64(libunlynx.DecryptIntWithNeg(privKey, *encryptedSum))
	sum /= precisionWeights * precisionData

	prediction := 1 / (1 + math.Exp(-weights[0]-sum))

	return prediction
}

//--------------------
// Data pre-processing
//--------------------

// ComputeMeans returns the means of each column of the given data matrix
func ComputeMeans(data [][]float64) []float64 {
	nbFeatures := len(data[0])

	means := make([]float64, nbFeatures)

	for i := 0; i < nbFeatures; i++ {
		feature := GetColumn(data, i)
		means[i], _ = stats.Mean(feature)
	}

	return means
}

// ComputeStandardDeviations returns the standard deviation of each column of the given data matrix
func ComputeStandardDeviations(data [][]float64) []float64 {
	nbFeatures := len(data[0])

	standardDeviations := make([]float64, nbFeatures)

	for i := 0; i < nbFeatures; i++ {
		feature := GetColumn(data, i)
		standardDeviations[i], _ = stats.StandardDeviation(feature)
	}

	return standardDeviations
}

// Standardise returns the standardized 2D array version of the given 2D array
// i.e. x' = (x - mean) / standard deviation
func Standardise(matrix [][]float64) [][]float64 {

	nbFeatures := len(matrix[0])

	sds := make([]float64, nbFeatures)
	means := make([]float64, nbFeatures)

	for i := 0; i < nbFeatures; i++ {
		feature := GetColumn(matrix, i)
		means[i], _ = stats.Mean(feature)
		sds[i], _ = stats.StandardDeviation(feature)
	}

	standardisedMatrix := make([][]float64, len(matrix))
	for record := 0; record < len(matrix); record++ {
		standardisedMatrix[record] = make([]float64, nbFeatures)
		for i := 0; i < nbFeatures; i++ {
			standardisedMatrix[record][i] = float64(matrix[record][i]-means[i]) / sds[i]
		}
	}

	return standardisedMatrix
}

// StandardiseWithTrain standardises a matrix with the given matrix means and standard deviations
func StandardiseWithTrain(matrixTest, matrixTrain [][]float64) [][]float64 {

	nbFeatures := len(matrixTest[0])

	sd := make([]float64, nbFeatures)
	mean := make([]float64, nbFeatures)

	for i := 0; i < nbFeatures; i++ {
		feature := GetColumn(matrixTrain, i)

		mean[i], _ = stats.Mean(feature)
		sd[i], _ = stats.StandardDeviation(feature)
	}

	standardisedMatrix := make([][]float64, len(matrixTest))
	for record := 0; record < len(matrixTest); record++ {
		standardisedMatrix[record] = make([]float64, nbFeatures)
		for i := 0; i < nbFeatures; i++ {
			standardisedMatrix[record][i] = float64(matrixTest[record][i]-mean[i]) / sd[i]
		}
	}

	return standardisedMatrix
}

// StandardiseWith standardises a dataset column-wise using the given means and standard deviations
func StandardiseWith(data [][]float64, means []float64, standardDeviations []float64) [][]float64 {

	nbFeatures := len(data[0])

	standardisedData := make([][]float64, len(data))
	for record := 0; record < len(data); record++ {
		standardisedData[record] = make([]float64, nbFeatures)
		for i := 0; i < nbFeatures; i++ {
			standardisedData[record][i] = float64(data[record][i]-means[i]) / standardDeviations[i]
		}
	}

	return standardisedData
}

// Normalize normalises a matrix column-wise
func Normalize(matrix [][]float64) [][]float64 {

	nbFeatures := len(matrix[0])
	min := make([]float64, nbFeatures)
	max := make([]float64, nbFeatures)

	for i := 0; i < nbFeatures; i++ {
		feature := GetColumn(matrix, i)

		min[i], _ = stats.Min(feature)
		max[i], _ = stats.Max(feature)
	}

	normalizedMatrix := make([][]float64, len(matrix))
	for record := 0; record < len(matrix); record++ {
		normalizedMatrix[record] = make([]float64, nbFeatures)
		for i := 0; i < nbFeatures; i++ {
			normalizedMatrix[record][i] = float64(matrix[record][i]-min[i]) / (max[i] - min[i])
		}
	}

	return normalizedMatrix
}

// NormalizeWith normalises a matrix column-wise with the given matrix min and max values
func NormalizeWith(matrixTest, matrixTrain [][]float64) [][]float64 {

	nbFeatures := len(matrixTest[0])
	min := make([]float64, nbFeatures)
	max := make([]float64, nbFeatures)

	for i := 0; i < nbFeatures; i++ {
		feature := GetColumn(matrixTrain, i)

		min[i], _ = stats.Min(feature)
		max[i], _ = stats.Max(feature)
	}

	normalizedMatrix := make([][]float64, len(matrixTest))
	for record := 0; record < len(matrixTest); record++ {
		normalizedMatrix[record] = make([]float64, nbFeatures)
		for i := 0; i < nbFeatures; i++ {
			normalizedMatrix[record][i] = float64(matrixTest[record][i]-min[i]) / (max[i] - min[i])
		}
	}

	return normalizedMatrix
}

// Augment returns the given 2D array with an additional all 1's column prepended as the first column
func Augment(matrix [][]float64) [][]float64 {
	column := make([]float64, len(matrix))
	for i := 0; i < len(matrix); i++ {
		column[i] = 1
	}

	matrix = InsertColumn(matrix, column, 0)

	return matrix
}

// returns the given 2D array flattened into a 1D array
func flatten(matrix [][]float64) []float64 {
	var array []float64
	for i := range matrix {
		array = append(array, matrix[i]...)
	}

	return array
}

// InsertColumn returns a new 2D array with the column <column> inserted into the given 2D array <matrix> at index <idx>
func InsertColumn(matrix [][]float64, column []float64, idx int) [][]float64 {
	newMatrix := make([][]float64, len(matrix))
	for i := range matrix {
		//newMatrix[i] = make([]float64, len(matrix[i]))
		copy(newMatrix[i], matrix[i][0:idx])
		newMatrix[i] = append(newMatrix[i], column[i])
		newMatrix[i] = append(newMatrix[i], matrix[i][idx:]...)
		//newMatrix[i] = append([]float64{column[i]}, newMatrix[i]...)
	}

	return newMatrix
}

// ----------------------
// Performance evaluation
// ----------------------

// returns the number of true positives in the prediction
func truePositive(predicted []int64, actual []int64) int {
	count := 0
	for i := range predicted {
		if predicted[i] == 1 && actual[i] == 1 {
			count++
		}
	}

	return count
}

// returns the number of true negatives in the prediction
func trueNegative(predicted []int64, actual []int64) int {
	count := 0
	for i := range predicted {
		if predicted[i] == 0 && actual[i] == 0 {
			count++
		}
	}

	return count
}

// returns the number of false positive in the prediction
func falsePositive(predicted []int64, actual []int64) int {
	count := 0
	for i := range predicted {
		if predicted[i] == 1 && actual[i] == 0 {
			count++
		}
	}

	return count
}

// returns the number of false negatives in the prediction
func falseNegative(predicted []int64, actual []int64) int {
	count := 0
	for i := range predicted {
		if predicted[i] == 0 && actual[i] == 1 {
			count++
		}
	}

	return count
}

// Accuracy computes the accuracy of the prediction
// i.e. Accuracy = (TP + TN) / (TP + FP + FN + TN)
func Accuracy(predicted []int64, actual []int64) float64 {
	return float64(truePositive(predicted, actual)+trueNegative(predicted, actual)) / float64(len(actual))
}

// Precision computes the precision of the prediction
// i.e. Precision = TP / (TP + FP)
func Precision(predicted []int64, actual []int64) float64 {
	return float64(truePositive(predicted, actual)) / float64(truePositive(predicted,
		actual)+falsePositive(predicted, actual))
}

// Recall computes the recall of the prediction
// i.e. Recall = TP / (TP + FN)
func Recall(predicted []int64, actual []int64) float64 {
	return float64(truePositive(predicted, actual)) / float64(truePositive(predicted,
		actual)+falseNegative(predicted, actual))
}

// Fscore computes the F-score of the prediction
// i.e. F-score = (2 * Precision * Recall) / (Precision + Recall)
func Fscore(predicted []int64, actual []int64) float64 {
	return float64(2*Precision(predicted, actual)*Recall(predicted, actual)) / float64(Precision(predicted,
		actual)+Recall(predicted, actual))
}

// ComputeTPRFPR computes the True Positive Rate and False Positive Rate given the predictions and the true values
func ComputeTPRFPR(predicted []float64, actual []int64) ([]float64, []float64) {
	// Note: (https://godoc.org/github.com/gonum/stat#ROC)
	// "For a given cutoff value, observations corresponding to entries in y greater than the cutoff value are
	// classified as false, while those below (or equal to) the cutoff value are classified as true.
	// These assigned class labels are compared with the true values in the classes slice and used to calculate the
	// FPR and TPR."

	// convert the 0/1 labels to true/false labels
	labels := make([]bool, len(actual))
	for i := 0; i < len(actual); i++ {
		if actual[i] == 0 {
			labels[i] = true
		}
	}

	// sort the predicted values in increasing order together with their true labels (ROC() function requirement)
	sortedPredictions := make([]float64, len(predicted))
	copy(sortedPredictions, predicted)
	stat.SortWeightedLabeled(sortedPredictions, labels, nil)

	// compute TPR and FPR for varying thresholds
	tpr, fpr := stat.ROC(0, sortedPredictions, labels, nil)

	return tpr, fpr
}

// AreaUnderCurve computes the AUC (Area Under the Curve) for the predicted values
func AreaUnderCurve(predicted []float64, actual []int64) float64 {
	// compute the TPR (True Positive Rate) and FPR (False Positive Rate)
	tpr, fpr := ComputeTPRFPR(predicted, actual)

	// compute the Area Under Curve (AUC)
	auc := integrate.Trapezoidal(fpr, tpr)

	return auc
}

/*func PlotROC(predicted []float64, actual []int64) {
	// compute the TPR (True Positive Rate) and FPR (False Positive Rate)
	tpr, fpr := ComputeTPRFPR(predicted, actual)

	p, err := plot.New()
	if err != nil {
		panic(err)
	}

	p.Title.Text = "ROC curve"
	p.X.Label.Text = "False Positive Rate"
	p.Y.Label.Text = "True Positive Rate"

	dataPoints := make(plotter.XYs, len(tpr))
	for i := range dataPoints {
		dataPoints[i].X = fpr[i]
		dataPoints[i].Y = tpr[i]
	}

	l, err := plotter.NewLine(dataPoints)
	if err != nil {
		panic(err)
	}
	l.LineStyle.Color = color.RGBA{R: 0, B: 228, G: 110, A: 255}

	p.Add(l)
	p.Legend.Add("ROC curve", l)

	// Save the plot to a PNG file
	if err := p.Save(4*vg.Inch, 4*vg.Inch, "../../data/ROC_curve.png"); err != nil {
		panic(err)
	}
}*/

// SaveToFile saves a float64 array to file
func SaveToFile(array []float64, filename string) {
	file, err := os.OpenFile(filename, os.O_APPEND, 0666)

	if err != nil {
		fmt.Println(err)
		os.Exit(2)
	}

	for j := 0; j < len(array)-1; j++ {
		_, err = file.WriteString(fmt.Sprint(array[j]) + ",")
	}
	_, err = file.WriteString(fmt.Sprintln(array[len(array)-1]))

	if err := file.Close(); err != nil {
		log.Fatal("Error closing file:", err)
	}
}

// PrintForLatex for copy-pasting in LaTex
func PrintForLatex(accuracy, precision, recall, fscore, auc float64) {
	fmt.Println("Latex:")
	fmt.Printf("%.2f\\%% & %.2f\\%% & %.2f\\%% & %.6f & %.6f \\\\\n",
		accuracy*100, precision*100, recall*100, fscore, auc)
}

//----------------------------
// Loading an external dataset
//----------------------------

// String2DToFloat64 converts a 2D string matrix into a 2D float64 matrix
func String2DToFloat64(dataString [][]string) [][]float64 {

	nbFeatures := 0
	nbRecordsIgnored := 0

	var dataFloat64 [][]float64
	for idx, line := range dataString {
		var array []float64
		for _, e := range line {
			i, err := strconv.ParseFloat(strings.TrimSpace(e), 64)

			if err == nil {
				nbFeatures = len(line)
			}

			if err != nil {
				log.Lvl1("Incorrect record formatting: record", idx, "will be ignored")
				log.Lvl1("Cause:", err)
				nbRecordsIgnored++
				break
			}
			array = append(array, i)
		}
		dataFloat64 = append(dataFloat64, array)
	}

	// remove the incorrectly formatted records
	var data [][]float64
	for _, row := range dataFloat64 {
		if len(row) == nbFeatures {
			data = append(data, row)
		}
	}

	log.Lvl2("Total number of records ignored:", nbRecordsIgnored)

	return data
}

// LoadData loads some specific datasets from file into a pair of feature matrix and label vector
// the available datasets are: SPECTF, Pima, PCS and LBW
func LoadData(dataset string, filename string) ([][]float64, []int64) {

	var data [][]float64
	var X [][]float64
	var y []int64

	labelColumn := 0

	switch dataset {
	case "SPECTF":
		dataString := ReadFile(filename, ",")
		data = String2DToFloat64(dataString)
		labelColumn = 0

		X = RemoveColumn(data, labelColumn)
		y = Float64ToInt641DArray(GetColumn(data, labelColumn))
	case "Pima":
		dataString := ReadFile(filename, ",")
		data = String2DToFloat64(dataString)

		labelColumn = 8
		X = RemoveColumn(data, labelColumn)
		y = Float64ToInt641DArray(GetColumn(data, labelColumn))
	case "PCS":
		dataString := ReadFile(filename, ",")

		fmt.Println(dataString)
		// remove the index column and the two last columns (unused)
		dataString = RemoveColumnString(dataString, 11)
		dataString = RemoveColumnString(dataString, 10)
		dataString = RemoveColumnString(dataString, 0)

		// convert all fields from string to float64
		data = String2DToFloat64(dataString)

		X = RemoveColumn(data, 0)
		y = Float64ToInt641DArray(GetColumn(data, 0))
	case "LBW":
		dataString := ReadFile(filename, " ")

		// replace FTV column "2+" occurrences by 2
		dataString = ReplaceString(dataString, "\"2+\"", "2")

		// convert all fields from string to float64
		data = String2DToFloat64(dataString)

		// remove the index column
		data = RemoveColumn(data, 3)
		// remove the actual birth weight column (the classification task becomes trivial otherwise)
		data = RemoveColumn(data, 1)

		labelColumn := 2
		X = RemoveColumn(data, labelColumn)
		y = Float64ToInt641DArray(GetColumn(data, labelColumn))
	default:
		dataString := ReadFile(filename, ",")
		data = String2DToFloat64(dataString)
		X = RemoveColumn(data, 0)
		y = Float64ToInt641DArray(GetColumn(data, 0))
	}

	return X, y
}

// ReadFile reads a dataset from file into a string matrix
// removes incorrectly formatted records
func ReadFile(path string, separator string) [][]string {
	inFile, err := os.Open(path)

	if err != nil {
		fmt.Println(err)
		os.Exit(2)
	}
	defer inFile.Close()

	scanner := bufio.NewScanner(inFile)
	scanner.Split(bufio.ScanLines)

	var matrix [][]string
	nbrRecordsIgnored := 0

	for scanner.Scan() {
		line := strings.Split(scanner.Text(), separator)
		var array []string
		for _, e := range line {
			i := strings.TrimSpace(e)
			if i != "" {
				array = append(array, i)
			}
		}
		matrix = append(matrix, array)
	}

	// remove incorrectly formatted records
	// todo: take max of len of all rows
	nbrFeatures := len(matrix[0])
	var result [][]string
	for _, row := range matrix {
		if len(row) == nbrFeatures {
			result = append(result, row)
		} else {
			log.Lvl1("Incorrect record formatting: record", row, "will be ignored")
			nbrRecordsIgnored++
		}
	}

	log.Lvl2("Total number of records ignored:", nbrRecordsIgnored)

	return result
}

// GetColumn returns the column at index <idx> in the given 2D array <matrix>
func GetColumn(matrix [][]float64, idx int) []float64 {

	if len(matrix) < 0 {
		log.Fatalf("error: empty matrix")
		os.Exit(2)
	}

	if idx >= len(matrix[0]) {
		log.Fatalf("error: column index exceeds matrix dimension")
		os.Exit(2)
	}

	array := make([]float64, len(matrix))
	for i := range matrix {
		array[i] = matrix[i][idx]
	}

	return array
}

// RemoveColumn returns a 2D array with the column at index <idx> removed from the given 2D array <matrix>
func RemoveColumn(matrix [][]float64, idx int) [][]float64 {
	if idx >= len(matrix) {
		log.Fatalf("error: column index exceeds matrix dimension")
		os.Exit(2)
	}

	truncatedMatrix := make([][]float64, len(matrix))
	for i := range matrix {
		//truncatedMatrix[i] = make([]float64, len(matrix[i]) - 1)
		truncatedMatrix[i] = append(truncatedMatrix[i], matrix[i][:idx]...)
		truncatedMatrix[i] = append(truncatedMatrix[i], matrix[i][idx+1:]...)
	}

	return truncatedMatrix
}

// RemoveColumnString removes the column at index <idx> of the given string matrix
func RemoveColumnString(matrix [][]string, idx int) [][]string {
	if idx >= len(matrix) {
		log.Fatalf("error: column index exceeds matrix dimension")
		os.Exit(2)
	}

	truncatedMatrix := make([][]string, len(matrix))
	for i := range matrix {
		//truncatedMatrix[i] = make([]float64, len(matrix[i]) - 1)
		truncatedMatrix[i] = append(truncatedMatrix[i], matrix[i][:idx]...)
		truncatedMatrix[i] = append(truncatedMatrix[i], matrix[i][idx+1:]...)
	}

	return truncatedMatrix
}

// ReplaceString replaces all strings <old> by string <new> in the given string matrix
func ReplaceString(matrix [][]string, old string, new string) [][]string {
	for i := 0; i < len(matrix); i++ {
		for j := 0; j < len(matrix[i]); j++ {
			if matrix[i][j] == old {
				matrix[i][j] = new
			}
		}
	}

	return matrix
}

// PartitionDataset partitions a dataset with feature matrix X and label vector y into two datasets waccording to the given ratio
// optionally shuffles the dataset before partition
func PartitionDataset(X [][]float64, y []int64, ratio float64, shuffle bool, seed int64) ([][]float64, []int64,
	[][]float64, []int64) {

	var XTrain [][]float64
	var yTrain []int64
	var XTest [][]float64
	var yTest []int64

	numRecords := len(X)
	numRecordsTrain := int(float64(numRecords) * ratio)

	indices := Range(0, int64(numRecords))

	if shuffle {
		rand.Seed(seed)
		rand.Shuffle(len(indices), func(i, j int) { indices[i], indices[j] = indices[j], indices[i] })
	}

	indicesTrain := indices[0:numRecordsTrain]
	indicesTest := indices[numRecordsTrain:]

	for i := 0; i < len(indicesTrain); i++ {
		XTrain = append(XTrain, X[indicesTrain[i]])
		yTrain = append(yTrain, y[indicesTrain[i]])
	}

	for i := 0; i < len(indicesTest); i++ {
		XTest = append(XTest, X[indicesTest[i]])
		yTest = append(yTest, y[indicesTest[i]])
	}

	return XTrain, yTrain, XTest, yTest
}

// GetDataForDataProvider returns data records from a file for a given data provider based on its id
func GetDataForDataProvider(filename string, dataProviderIdentity network.ServerIdentity) [][]float64 {
	var dataForDP [][]float64
	data := String2DToFloat64(ReadFile(filename, ","))

	dataProviderID := dataProviderIdentity.String()
	dpID, err := strconv.Atoi(dataProviderID[len(dataProviderID)-2 : len(dataProviderID)-1])

	if err == nil {
		for i := 0; i < len(data); i++ {
			if i%NumDps == dpID {
				dataForDP = append(dataForDP, data[i])
			}
		}
		fmt.Println("DP", dataProviderIdentity.String(), " has:", len(dataForDP), "records")
	}

	return dataForDP
}

// -----------------
// Utility functions
// -----------------

// Range returns the integer range going from <start> (included) to <end> (excluded)
func Range(start int64, end int64) []int64 {
	n := end - start
	result := make([]int64, n)
	for i := int64(0); i < n; i++ {
		result[i] = start + i
	}
	return result
}

// CartesianProduct returns the cartesian product of <dimension> arrays ranging from <start> (included) to <end> (excluded)
func CartesianProduct(start, end int64, dimension int) [][]int64 {
	// generate all indices combinations with repetitions, order matters, of size j+1 (cartesian product)
	indices := make([][]int64, dimension)
	for i := 0; i < dimension; i++ {
		indices[i] = Range(start, end)
	}
	combinationsMatrix := combin.Cartesian(nil, Int64ToFloat642DArray(indices))

	// convert the cartesian product dense matrix into a 2D slice
	// note: dimension == nbCols
	nbRows, _ := combinationsMatrix.Dims()
	combinations := make([][]int64, nbRows)
	for i := 0; i < nbRows; i++ {
		combinations[i] = make([]int64, dimension)
		for j := 0; j < dimension; j++ {
			combinations[i][j] = int64(combinationsMatrix.At(i, j))
		}
	}

	return combinations
}

// returns the number of occurrences of <element> in <array> for int64
func count(array []int64, element int64) int {
	count := 0
	for _, e := range array {
		if e == element {
			count++
		}
	}
	return count
}

//-----------
// Conversion
//-----------

// Int64ToFloat641DArray converts a one-dimensional int64 array to a one-dimensional float64 array
func Int64ToFloat641DArray(arrayInt64 []int64) []float64 {
	k := len(arrayInt64)

	arrayFloat64 := make([]float64, k)
	for i := 0; i < k; i++ {
		arrayFloat64[i] = float64(arrayInt64[i])
	}

	return arrayFloat64
}

// Float64ToInt641DArray converts a one-dimensional int64 array to a one-dimensional float64 array
func Float64ToInt641DArray(arrayFloat64 []float64) []int64 {
	k := len(arrayFloat64)

	arrayInt64 := make([]int64, k)
	for i := 0; i < k; i++ {
		arrayInt64[i] = int64(math.Round(arrayFloat64[i]))
	}

	return arrayInt64
}

// Int64ToFloat642DArray converts a two-dimensional int64 array to a two-dimensional float64 array
func Int64ToFloat642DArray(arrayInt64 [][]int64) [][]float64 {
	k := len(arrayInt64)

	arrayFloat64 := make([][]float64, k)
	for i := 0; i < k; i++ {
		arrayFloat64[i] = Int64ToFloat641DArray(arrayInt64[i])
	}

	return arrayFloat64
}

// Float64ToInt642DArray converts a two-dimensional int64 array to a two-dimensional float64 array
func Float64ToInt642DArray(arrayFloat64 [][]float64) [][]int64 {
	k := len(arrayFloat64)

	arrayInt64 := make([][]int64, k)
	for i := 0; i < k; i++ {
		arrayInt64[i] = Float64ToInt641DArray(arrayFloat64[i])
	}

	return arrayInt64
}

// Float64ToInt641DArrayWithPrecision converts a 1D float64 array to a 1D int64 array with the given precision
func Float64ToInt641DArrayWithPrecision(arrayFloat64 []float64, precision float64) []int64 {
	k := len(arrayFloat64)

	arrayInt64 := make([]int64, k)
	for i := 0; i < k; i++ {
		arrayInt64[i] = int64(math.Round(arrayFloat64[i] * precision))
	}

	return arrayInt64
}

// Float64ToInt642DArrayWithPrecision converts a 2D float64 array to a 2D int64 array with the given precision
func Float64ToInt642DArrayWithPrecision(arrayFloat64 [][]float64, precision float64) [][]int64 {
	k := len(arrayFloat64)

	arrayInt64 := make([][]int64, k)
	for i := 0; i < k; i++ {
		arrayInt64[i] = Float64ToInt641DArrayWithPrecision(arrayFloat64[i], precision)
	}

	return arrayInt64
}

// Round rounds a float number to the nearest <unit> digits
func Round(x, unit float64) float64 {
	return math.Round(x/unit) * unit
}<|MERGE_RESOLUTION|>--- conflicted
+++ resolved
@@ -1,31 +1,24 @@
 package libdrynxencoding
 
 import (
-<<<<<<< HEAD
-	"github.com/dedis/kyber"
-	"github.com/dedis/onet/log"
+	"bufio"
+	"fmt"
+	"github.com/lca1/drynx/lib"
 	"github.com/lca1/drynx/lib/range"
-=======
->>>>>>> 784b73ca
 	"github.com/lca1/unlynx/lib"
 	"github.com/montanaflynn/stats"
 	"go.dedis.ch/kyber/v3"
 	"go.dedis.ch/onet/v3/log"
+	"go.dedis.ch/onet/v3/network"
+	"gonum.org/v1/gonum/integrate"
+	"gonum.org/v1/gonum/stat"
 	"gonum.org/v1/gonum/stat/combin"
-
-	"bufio"
-	"fmt"
 	"math"
 	"math/rand"
 	"os"
 	"strconv"
 	"strings"
 	"time"
-
-	"github.com/lca1/drynx/lib"
-	"go.dedis.ch/onet/v3/network"
-	"gonum.org/v1/gonum/integrate"
-	"gonum.org/v1/gonum/stat"
 )
 
 // TaylorCoefficients are the taylor coefficients (first taylor expansion coefficients of ln(1/(1+exp(x)))
