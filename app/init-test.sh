--- conflicted
+++ resolved
@@ -9,6 +9,7 @@
         --privateTomlPath "test/srv2-private.toml" --publicTomlPath "test/srv2-public.toml"
 ./drynx server setupNonInteractive --serverBinding "127.0.0.1:2020" --description "Drynx Server 3" \
         --privateTomlPath "test/srv3-private.toml" --publicTomlPath "test/srv3-public.toml"
+
 cat test/srv*-public.toml > "test/groupServers.toml"
 
 ./drynx server setupNonInteractive --serverBinding "127.0.0.1:2100" --description "Drynx DP 1" \
@@ -17,22 +18,14 @@
         --privateTomlPath "test/dp2-private.toml" --publicTomlPath "test/dp2-public.toml"
 ./drynx server setupNonInteractive --serverBinding "127.0.0.1:2120" --description "Drynx DP 3" \
         --privateTomlPath "test/dp3-private.toml" --publicTomlPath "test/dp3-public.toml"
+
 cat test/dp*-public.toml > "test/groupDPs.toml"
 
-
-<<<<<<< HEAD
-cat test/dp*-public.toml > "test/groupDPs.toml"
-
-=======
->>>>>>> 54b5b8b4
 ./drynx server setupNonInteractive --serverBinding "127.0.0.1:2200" --description "Drynx VN 1" \
         --privateTomlPath "test/vn1-private.toml" --publicTomlPath "test/vn1-public.toml"
 ./drynx server setupNonInteractive --serverBinding "127.0.0.1:2210" --description "Drynx VN 2" \
         --privateTomlPath "test/vn2-private.toml" --publicTomlPath "test/vn2-public.toml"
 ./drynx server setupNonInteractive --serverBinding "127.0.0.1:2220" --description "Drynx VN 3" \
         --privateTomlPath "test/vn3-private.toml" --publicTomlPath "test/vn3-public.toml"
-<<<<<<< HEAD
 
-=======
->>>>>>> 54b5b8b4
 cat test/vn*-public.toml > "test/groupVNs.toml"